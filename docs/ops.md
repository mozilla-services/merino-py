# Configuring Merino (Operations)

## Settings

Merino's settings are managed via Dynaconf and can be specified in two ways: by a
TOML file in the `merino/configs/` directory, or via environment variables. Environment
variables take precedence over the values set in the TOML files. TOML files set with the
same environment name that is currently activated also automatically override defaults.
Any config file that is pointed to will override the `merino/configs/default.toml` file.
Read below for more specific details.

### [File organization](#file-organization)

These are the settings sources, with later sources overriding earlier ones.

- A `config.py` file establishes a Dynaconf instance and environment-specific values
are pulled in from the corresponding TOML files and environment variables. Other
configurations are established by files that are prefixed with `config_*.py`,
such as `config_sentry.py` or `config_logging.py`.

- Per-environment configuration files are in the `configs` directory. The environment
  is selected using the environment variable `MERINO_ENV`. The settings for
  that environment are then loaded from `configs/${env}.toml`, if the file/env exists. The
  default environment is "development". A "production" environment is also
  provided.

- Local configuration files are not checked into the repository, but if created should be named
  `configs/development.local.toml`, following the format of `<environment>.local.toml`.
  This file is listed in the `.gitignore` file and is safe to use for local configuration.
  One may secrets here if desired, though it is advised to exercise great caution.

### General

- All environments are prefixed with `MERINO_`. This is established in the
  `config.py` file by setting the `envvar_prefix="MERINO"` for the Dynaconf
  instance. The first level following `MERINO_` is accessed with a single underscore `_`
  and any subsequent levels require two underscores `__`. For example,
  the logging format can be controlled from the environment variable
  `MERINO_LOGGING__FORMAT`.

- Production environment variables are set by SRE and stored in the
  cloudops project in the `configmap.yml` file. Contact SRE if you require
  information or access on this file, or request access to the cloudops infra
  repo.

- You can set these environment variables in your setup by modifying the `.toml` files.
  Conversely, when using `make`, you can prefix `make run` with overrides to the
  desired environment variables using CLI flags.

  Example:
  `MERINO_ENV=production MERINO_LOGGING__FORMAT=pretty make dev`

- `env` (`MERINO_ENV`) - Only settable from environment variables. Controls
  which environment configuration is loaded, as described above.

- `debug` (`MERINO_DEBUG`) - Boolean that enables additional features to debug
  the application. This should not be set to true in public environments, as it
  reveals all configuration, including any configured secrets.

- `format` (`MERINO_LOGGING__FORMAT`) - Controls the format of outputted logs in
  either `pretty` or `mozlog` format. See [../config_logging.py][log].

### Caveat

Be extra careful whenever you need to reference those deeply nested settings
(e.g. `settings.foo.bar.baz`) in the hot paths of the code base, such as middlewares
or route handlers. Under the hood, Dynaconf will perform a dictionary lookup
for each level of the configuration hierarchy. While it's harmless to do those
lookups once or twice, it comes a surprisingly high overhead if accessing them
repeatedly in the hot paths. You can cache those settings somewhere to mitigate
this issue.

<<<<<<< HEAD
### Deployment

This group currently features a single setting:

- `deployment.canary` (`MERINO_DEPLOYMENT__CANARY`) - a boolean that represents
whether the pod running this application is deployed as a canary. The value is
added as a constant tag `deployment.canary` with type `int` to emitted metrics.
Note: This setting is supposed to be controled exclusively by deployment
tooling.
=======
### Runtime configurations

- `runtime.query_timeout_sec` (`MERINO_RUNTIME__QUERY_TIMEOUT_SEC`) - A floating
  point (in seconds) indicating the maximum waiting period for queries issued within
  the handler of the `suggest` endpoint. All the unfinished query tasks will be
  cancelled once the timeout gets triggered.
>>>>>>> 36a979a6

### Logging

Settings to control the format and amount of logs generated.

- `logging.format` (`MERINO_LOGGING__FORMAT`) - The format to emit logs in. One of

  - `pretty` (default in development) - Multiple lines per event, human-oriented
    formatting and color.
  - `mozlog` (default in production) - A single line per event, formatted as
    JSON in [MozLog](https://wiki.mozilla.org/Firefox/Services/Logging) format.

- `logging.level` (`MERINO_LOGGING__LEVEL`) - Minimum level of logs that should
  be reported. This should be a number of _entries_ separated by commas (for
  environment variables) or specified as list (TOML).

  Each entry can be one of `CRITICAL`, `ERROR`, `WARN`, `INFO`,  or `DEBUG` (in
  increasing verbosity).

### Metrics

Settings for Statsd/Datadog style metrics reporting.

- `metrics.host` (`MERINO_METRICS__HOST`) - The IP or hostname to send metrics
  to over UDP. Defaults to localhost.

- `metrics.port` (`MERINO_METRICS__PORT`) - The port to send metrics to over
  UDP. Defaults to 8092.

- `metrics.dev_logger` (`MERINO_METRICS__DEV_LOGGER`) - Whether or not to send
  metrics over to the logger. Should only be used for non-production environments.

### Sentry

Error reporting via Sentry.

- `sentry.mode` (`MERINO_SENTRY__MODE`) - The type of Sentry integration to
  enable. One of `release`, `debug`, or `disabled`. The `debug` setting
  should only be used for local development.

If `sentry.mode` is set to `release`, then the following two settings are
required:

- `sentry.dsn` (`MERINO_SENTRY__DSN`) - Configuration to connect to the Sentry project.
- `sentry.env` (`MERINO_SENTRY__ENV`) - The environment to report to Sentry.
  Probably "prod", "stage", or "dev".

If `sentry.mode` is set to `disabled`, no Sentry integration will be activated.
If it is set to `debug`, the DSN will be set to a testing value
recommended by Sentry, and extra output will be included in the logs.

### Remote_settings

Connection to Remote Settings. This is used by the Remote Settings suggestion
provider below.

- `remote_settings.server` (`MERINO_REMOTE_SETTINGS__SERVER`) - The server to
  sync from. Example: `https://firefox.settings.services.mozilla.com`.

- `remote_settings.bucket` (`MERINO_REMOTE_SETTINGS__BUCKET`) -
  The bucket to use for Remote Settings providers if not specified in the
  provider config. Example: "main".

- `remote_settings.collection`
  (`MERINO_REMOTE_SETTINGS__COLLECTION`) - The collection to use for
  Remote Settings providers if not specified in the provider config. Example:
  "quicksuggest".

### Location

Configuration for determining the location of users.

- `location.maxmind_database` (`MERINO_LOCATION__MAXMIND_DATABASE`) - Path to a
  MaxMind GeoIP database file.

### Provider Configuration

The configuration for suggestion providers.

#### Adm Provider

These are production providers that generate suggestions.

- Remote Settings - Provides suggestions from a RS collection, such as the
  suggestions provided by adM. See also the top level configuration for Remote
  Settings above.
  - `enabled_by_default` (`MERINO_PROVIDERS__ADM__ENABLED_BY_DEFAULT`) - Whether
    or not this provider is enabled by default.
  - `backend` (`MERINO_PROVIDERS__ADM__backend`) - The backend of the provider.
    Either `remote-settings` or `test`.
  - `resync_interval_sec` (`MERINO_PROVIDERS__ADM__RESYNC_INTERVAL_SEC`) - The time
    between re-syncs of Remote Settings data, in seconds. Defaults to 3 hours.
  - `cron_interval_sec`
    (`MERINO_PROVIDERS__ADM__CRON_INTERVAL_SEC`) - The interval of the Remote
    Settings cron job (in seconds). Following tasks are done in this cron job:
    - Resync with Remote Settings if needed. The resync interval is configured
      separately by the provider. Note that this interval should be set smaller
      than `resync_interval_sec` of the Remote Settings leaf provider.
    - Retry if the regular resync fails.
  - `score` (`MERINO_PROVIDERS__ADM__SCORE`) - The ranking score for this provider
    as a floating point number. Defaults to 0.3.
  - `score_wikipedia` (`MERINO_PROVIDERS__ADM__SCORE_WIKIPEDIA`) - The ranking score
    of Wikipedia suggestions for this provider as a floating point number.
    Defaults to 0.2.

#### Wiki Fruit Provider
- Wiki Fruit - Provides suggestions from a test provider. Should not be used
  in production.
  - `enabled_by_default` (`MERINO_PROVIDERS__WIKI_FRUIT__ENABLED_BY_DEFAULT`) - Whether
    or not this provider is enabled by default.

[log]:../merino/config_logging.py<|MERGE_RESOLUTION|>--- conflicted
+++ resolved
@@ -70,7 +70,6 @@
 repeatedly in the hot paths. You can cache those settings somewhere to mitigate
 this issue.
 
-<<<<<<< HEAD
 ### Deployment
 
 This group currently features a single setting:
@@ -80,14 +79,13 @@
 added as a constant tag `deployment.canary` with type `int` to emitted metrics.
 Note: This setting is supposed to be controled exclusively by deployment
 tooling.
-=======
+
 ### Runtime configurations
 
 - `runtime.query_timeout_sec` (`MERINO_RUNTIME__QUERY_TIMEOUT_SEC`) - A floating
   point (in seconds) indicating the maximum waiting period for queries issued within
   the handler of the `suggest` endpoint. All the unfinished query tasks will be
   cancelled once the timeout gets triggered.
->>>>>>> 36a979a6
 
 ### Logging
 
