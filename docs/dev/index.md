# Developer documentation for working on Merino

## tl;dr

Here are some useful commands when working on Merino.

### Run the main app

Install all the dependencies:

```
$ poetry install
```

Add packages to project via poetry
```
$ poetry add <package_name>
```

Run Merino:

```
$ poetry run uvicorn merino.main:app --reload

# Or you can fire up a poetry shell to make it shorter
$ poetry shell
$ uvicorn merino.main:app --reload
```

### General commands
```shell
# Just like `poetry install`
$ make install

# Run all linting checks
$ make lint

# Run all formatters
$ make format

# Run merino-py with the auto code reloading
$ make dev

# Run merino-py without the auto code reloading
$ make run

# Run contract tests
$ make contract-tests

# Run contract tests cleanup
$ make contract-tests-clean

# Docker
$ docker-compose up
```

## Documentation

You can generate documentation, both code level and book level, for Merino and
all related crates by running `./dev/make-all-docs.sh`. You'll need [mdBook][],
which you can get with `cargo install mdbook`.

[Pre-built code docs are also available](/merino-py/book/).

[mdbook]: https://rust-lang.github.io/mdBook/

## Local configuration

The default configuration of Merino is `development`, which has human-oriented
pretty-print logging and debugging enabled. For settings that you wish to change in the
development configuration, you have two options, listed below.

> For full details, make sure to check out the documentation for
> [Merino's setting system (ops.md)](../ops.md).

### Update the defaults

Dynaconf is used for all configuration management in Merino, where
values are specified in the `merino/configs/` directory in `.toml` files. Environment variables
are set for each environment as well and can be set when using the cli to launch the
Merino service.
Environment variables take precedence over the values set in the `.toml` files, so
any environment variable set will automatically override defaults. By the same token,
any config file that is pointed to will override the `merino/configs/default.toml` file.

If the change you want to make makes the system better for most development
tasks, consider adding it to `merino/configs/development.toml`, so that other developers
can take advantage of it. If you do so, you likely want to add validation to those settings
which needs to be added in `merino/config.py`, where the Dynaconf instance exists along
with its validators. For examples of the various config settings, look at `configs/default.toml`
and `merino/config.py` to see an example of the structure.

It is not advisable to put secrets in `configs/secrets.toml`.

### Create a local override

Dynaconf will use the specified values and environment variables in the
`merino/configs/default.toml` file. You can change the environment you
want to use as mentioned abouve, but for local changes to adapt to your
machine or tastes, you can put the configuration in `merino/configs/development.local.toml`.
This file doesn't exist by default, so you will have to create it.
Then simply copy from the other config files and make the adjustments
that you require. These files should however not be checked into source
control and are configured to be ignored, so long as they follow the `*.local.toml`
format. Please follow this convention and take extra care to not check them in
and only use them locally.

See the [Dynaconf Documentation](https://www.dynaconf.com/) for more details.

## Repository structure

This is a brief overview of the subdirectories found in the repository.

WIP

## Recommended Tools

<<<<<<< HEAD
WIP  - Optional, but may be useful to link to some tools we use in this project.
=======
WIP
Optional, but may be useful to link to some tools we use in this project.
>>>>>>> 6d0dedea

## Recommended Reading

WIP - May be valuable to link some docs here. Somewhat redundant as these
readings are recommended ad hoc though the individual doc pages.<|MERGE_RESOLUTION|>--- conflicted
+++ resolved
@@ -115,12 +115,7 @@
 
 ## Recommended Tools
 
-<<<<<<< HEAD
 WIP  - Optional, but may be useful to link to some tools we use in this project.
-=======
-WIP
-Optional, but may be useful to link to some tools we use in this project.
->>>>>>> 6d0dedea
 
 ## Recommended Reading
 
