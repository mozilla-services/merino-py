--- conflicted
+++ resolved
@@ -90,12 +90,8 @@
     * Option 2: Select the `Default` load test shape with the following recommended settings:
       * Number of users: 35
       * Spawn rate: 1
-<<<<<<< HEAD
       * Host: 'https://stagepy.merino.nonprod.cloudops.mozgcp.net' 
         * Set host to 'http://host.docker.internal:8000' to test against a local instance of Merino
-=======
-      * Host: 'https://stagepy.merino.nonprod.cloudops.mozgcp.net'
->>>>>>> 62b62416
       * Duration (Optional): 10m
 * Select "Start Swarming"
 
