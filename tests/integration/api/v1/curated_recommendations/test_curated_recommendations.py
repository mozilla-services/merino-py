--- conflicted
+++ resolved
@@ -27,13 +27,15 @@
     EngagementBackend,
     Engagement,
 )
-<<<<<<< HEAD
-from merino.curated_recommendations.protocol import CuratedRecommendation, ExperimentName, FAKESPOT_HEADER_COPY, \
-    FAKESPOT_FOOTER_COPY, FAKESPOT_CTA_COPY, FAKESPOT_CTA_URL
-=======
 from merino.curated_recommendations.prior_backends.protocol import PriorBackend
-from merino.curated_recommendations.protocol import CuratedRecommendation, ExperimentName
->>>>>>> 5ecb8ed7
+from merino.curated_recommendations.protocol import (
+    ExperimentName,
+    FAKESPOT_HEADER_COPY,
+    FAKESPOT_FOOTER_COPY,
+    FAKESPOT_CTA_COPY,
+    FAKESPOT_CTA_URL,
+)
+from merino.curated_recommendations.protocol import CuratedRecommendation
 from merino.main import app
 from merino.metrics import get_metrics_client
 
@@ -146,13 +148,9 @@
 
 @pytest.fixture(name="corpus_provider")
 def provider(
-<<<<<<< HEAD
-        corpus_backend: CorpusApiBackend, engagement_backend: EngagementBackend
-=======
     corpus_backend: CorpusApiBackend,
     engagement_backend: EngagementBackend,
     prior_backend: PriorBackend,
->>>>>>> 5ecb8ed7
 ) -> CuratedRecommendationsProvider:
     """Mock curated recommendations provider."""
     return CuratedRecommendationsProvider(
@@ -195,7 +193,7 @@
     jitter = settings.curated_recommendations.corpus_api.retry_wait_jitter_seconds
     retry_count = settings.curated_recommendations.corpus_api.retry_count
 
-    return float(initial * (2 ** retry_count - 1) + retry_count * jitter)
+    return float(initial * (2**retry_count - 1) + retry_count * jitter)
 
 
 @freezegun.freeze_time("2012-01-14 03:21:34", tz_offset=0)
@@ -633,7 +631,7 @@
     @pytest.mark.asyncio
     @freezegun.freeze_time("2012-01-14 03:25:34", tz_offset=0)
     async def test_curated_recommendations_preferred_topic_no_reorder(
-            self, fixture_response_data_short, fixture_request_data, corpus_http_client
+        self, fixture_response_data_short, fixture_request_data, corpus_http_client
     ):
         """Test the curated recommendations endpoint accepts a preferred topic & does
         not reorder the list if preferred topics already in top 2 recs.
@@ -654,8 +652,8 @@
             # assert that recs didn't need boosting so order remains the same
             for i in range(len(corpus_items)):
                 assert (
-                        fixture_response_data_short["data"]["scheduledSurface"]["items"][i]["id"]
-                        == corpus_items[i]["scheduledCorpusItemId"]
+                    fixture_response_data_short["data"]["scheduledSurface"]["items"][i]["id"]
+                    == corpus_items[i]["scheduledCorpusItemId"]
                 )
 
     @pytest.mark.asyncio
@@ -664,27 +662,27 @@
         [
             # Valid topic, but must be wrapped in a list
             (
-                    "arts",
-                    [Topic.CAREER, Topic.FOOD, Topic.PARENTING, Topic.PARENTING, Topic.FOOD],
-                    "Topics not wrapped in a list: arts",
+                "arts",
+                [Topic.CAREER, Topic.FOOD, Topic.PARENTING, Topic.PARENTING, Topic.FOOD],
+                "Topics not wrapped in a list: arts",
             ),
             # Invalid topic & must be wrapped in a list
             (
-                    "invalid-topic",
-                    [Topic.CAREER, Topic.FOOD, Topic.PARENTING, Topic.PARENTING, Topic.FOOD],
-                    "Topics not wrapped in a list: invalid-topic",
+                "invalid-topic",
+                [Topic.CAREER, Topic.FOOD, Topic.PARENTING, Topic.PARENTING, Topic.FOOD],
+                "Topics not wrapped in a list: invalid-topic",
             ),
             # Invalid topic in a list
             (
-                    ["not-a-valid-topic"],
-                    [Topic.CAREER, Topic.FOOD, Topic.PARENTING, Topic.PARENTING, Topic.FOOD],
-                    "Invalid topic: not-a-valid-topic",
+                ["not-a-valid-topic"],
+                [Topic.CAREER, Topic.FOOD, Topic.PARENTING, Topic.PARENTING, Topic.FOOD],
+                "Invalid topic: not-a-valid-topic",
             ),
             # 2 valid topics, 1 invalid topic
             (
-                    ["food", "invalid_topic", "society-parenting"],
-                    [Topic.FOOD, Topic.PARENTING, Topic.PARENTING, Topic.FOOD, Topic.CAREER],
-                    "Invalid topic: invalid_topic",
+                ["food", "invalid_topic", "society-parenting"],
+                [Topic.FOOD, Topic.PARENTING, Topic.PARENTING, Topic.FOOD, Topic.CAREER],
+                "Invalid topic: invalid_topic",
             ),
         ],
     )
@@ -693,15 +691,15 @@
         range(settings.curated_recommendations.rankers.thompson_sampling.test_repeat_count),
     )
     async def test_curated_recommendations_invalid_topic_return_200(
-            self,
-            topics,
-            expected_topics,
-            expected_warning,
-            fixture_response_data_short,
-            fixture_request_data,
-            corpus_http_client,
-            caplog,
-            repeat,
+        self,
+        topics,
+        expected_topics,
+        expected_warning,
+        fixture_response_data_short,
+        fixture_request_data,
+        corpus_http_client,
+        caplog,
+        repeat,
     ):
         """Test the curated recommendations endpoint ignores invalid topic in topics param.
         Should treat invalid topic as blank.
@@ -743,7 +741,7 @@
 
     @staticmethod
     def assert_need_to_know_feed(need_to_know_feed):
-        """Helper function to assert the need_to_know feed is as expected."""
+        """Assert the need_to_know feed is as expected."""
         # Assert that the `need_to_know` feed has a localized title returned
         title = need_to_know_feed["title"]
         assert title == "In the news"
@@ -760,7 +758,7 @@
 
     @staticmethod
     def assert_fakespot_feed(fakespot_feed):
-        """Helper function to assert the fakespot feed is as expected."""
+        """Assert the fakespot feed is as expected."""
         fakespot_categories = fakespot_feed["categories"]
         assert len(fakespot_categories) == 5
         # Assert all fakespot products have expected fields populated.
@@ -771,7 +769,7 @@
         # Assert the header, footer, cta copy are present
         assert fakespot_feed["headerCopy"] == FAKESPOT_HEADER_COPY
         assert fakespot_feed["footerCopy"] == FAKESPOT_FOOTER_COPY
-        assert fakespot_feed["cta"]["copy"] == FAKESPOT_CTA_COPY
+        assert fakespot_feed["cta"]["cta_copy"] == FAKESPOT_CTA_COPY
         assert fakespot_feed["cta"]["url"] == FAKESPOT_CTA_URL
 
     @freezegun.freeze_time("2012-01-14 03:21:34", tz_offset=0)
@@ -858,7 +856,9 @@
         requested. Fakespot feed should not be returned for non en-US locale.
         """
         async with AsyncClient(app=app, base_url="http://test") as ac:
-            response = await ac.post("/api/v1/curated-recommendations", json={"locale": locale, "feeds": ["fakespot"]})
+            response = await ac.post(
+                "/api/v1/curated-recommendations", json={"locale": locale, "feeds": ["fakespot"]}
+            )
             assert response.status_code == 200, f"{locale} resulted in {response.status_code}"
             data = response.json()
             # assert feeds is empty
@@ -873,8 +873,10 @@
         """
         async with AsyncClient(app=app, base_url="http://test") as ac:
             # Mock the endpoint
-            response = await ac.post("/api/v1/curated-recommendations", json={"locale": "en-GB",
-                                                                              "feeds": ["need_to_know", "fakespot"]})
+            response = await ac.post(
+                "/api/v1/curated-recommendations",
+                json={"locale": "en-GB", "feeds": ["need_to_know", "fakespot"]},
+            )
             data = response.json()
 
             # Check if the mock response is valid
@@ -910,8 +912,10 @@
         """
         async with AsyncClient(app=app, base_url="http://test") as ac:
             # Mock the endpoint
-            response = await ac.post("/api/v1/curated-recommendations", json={"locale": "en-US",
-                                                                              "feeds": ["need_to_know", "fakespot"]})
+            response = await ac.post(
+                "/api/v1/curated-recommendations",
+                json={"locale": "en-US", "feeds": ["need_to_know", "fakespot"]},
+            )
             data = response.json()
 
             # Check if the mock response is valid
@@ -965,14 +969,14 @@
     )
     @pytest.mark.asyncio
     async def test_single_request_multiple_failed_fetches(
-            self,
-            corpus_http_client,
-            fixture_request_data,
-            fixture_response_data,
-            fixture_graphql_200ok_with_error_response,
-            caplog,
-            error_type,
-            expected_warning,
+        self,
+        corpus_http_client,
+        fixture_request_data,
+        fixture_response_data,
+        fixture_graphql_200ok_with_error_response,
+        caplog,
+        error_type,
+        expected_warning,
     ):
         """Test that only a few requests are made to the curated-corpus-api when it is down.
         Additionally, test that if the backend returns a GraphQL error, it is handled correctly.
@@ -1024,7 +1028,7 @@
 
     @pytest.mark.asyncio
     async def test_cache_returned_on_subsequent_calls(
-            self, corpus_http_client, fixture_response_data, fixture_request_data
+        self, corpus_http_client, fixture_response_data, fixture_request_data
     ):
         """Test that the cache expires, and subsequent requests return new data."""
         with freezegun.freeze_time(tick=True) as frozen_datetime:
@@ -1059,7 +1063,7 @@
     @freezegun.freeze_time("2012-01-14 00:00:00", tick=True, tz_offset=0)
     @pytest.mark.asyncio
     async def test_valid_cache_returned_on_error(
-            self, corpus_http_client, fixture_request_data, caplog
+        self, corpus_http_client, fixture_request_data, caplog
     ):
         """Test that the cache does not cache error data even if expired & returns latest valid data from cache."""
         with freezegun.freeze_time(tick=True) as frozen_datetime:
@@ -1089,8 +1093,8 @@
                 # assert that Corpus API was called the expected number of times
                 # 1 successful request from above, and retry_count number of retries.
                 assert (
-                        corpus_http_client.post.call_count
-                        == settings.curated_recommendations.corpus_api.retry_count + 1
+                    corpus_http_client.post.call_count
+                    == settings.curated_recommendations.corpus_api.retry_count + 1
                 )
 
                 assert new_response.status_code == 200
@@ -1140,11 +1144,11 @@
 
     @pytest.mark.asyncio
     async def test_metrics_corpus_api_error(
-            self,
-            mocker: MockerFixture,
-            corpus_http_client,
-            fixture_request_data,
-            fixture_response_data,
+        self,
+        mocker: MockerFixture,
+        corpus_http_client,
+        fixture_request_data,
+        fixture_response_data,
     ) -> None:
         """Test that metrics are recorded when the curated-corpus-api returns a 500 error"""
         report = mocker.patch.object(aiodogstatsd.Client, "_report")
@@ -1171,16 +1175,16 @@
             # TODO: Remove reliance on internal details of aiodogstatsd
             metric_keys: list[str] = [call.args[0] for call in report.call_args_list]
             assert (
-                    metric_keys
-                    == [
-                        "corpus_api.request.timing",
-                        "corpus_api.request.status_codes.500",
-                        "corpus_api.request.timing",
-                        "corpus_api.request.status_codes.200",
-                        "post.api.v1.curated-recommendations.timing",
-                        "post.api.v1.curated-recommendations.status_codes.200",  # final call should return 200
-                        "response.status_codes.200",
-                    ]
+                metric_keys
+                == [
+                    "corpus_api.request.timing",
+                    "corpus_api.request.status_codes.500",
+                    "corpus_api.request.timing",
+                    "corpus_api.request.status_codes.200",
+                    "post.api.v1.curated-recommendations.timing",
+                    "post.api.v1.curated-recommendations.status_codes.200",  # final call should return 200
+                    "response.status_codes.200",
+                ]
             )
 
 
@@ -1217,16 +1221,16 @@
         range(settings.curated_recommendations.rankers.thompson_sampling.test_repeat_count),
     )
     async def test_thompson_sampling_behavior(
-            self,
-            topics,
-            engagement_backend,
-            experiment_name,
-            experiment_branch,
-            locale,
-            region,
-            derived_region,
-            regional_ranking_is_expected,
-            repeat,
+        self,
+        topics,
+        engagement_backend,
+        experiment_name,
+        experiment_branch,
+        locale,
+        region,
+        derived_region,
+        regional_ranking_is_expected,
+        repeat,
     ):
         """Test that Thompson sampling produces different orders and favors higher CTRs."""
         n_iterations = 20
