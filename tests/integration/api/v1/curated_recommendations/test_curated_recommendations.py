--- conflicted
+++ resolved
@@ -8,7 +8,6 @@
 import freezegun
 import numpy as np
 import pytest
-from freezegun import freeze_time
 from httpx import AsyncClient, Response, HTTPStatusError
 from pydantic import HttpUrl
 from pytest_mock import MockerFixture
@@ -85,25 +84,6 @@
     return ConstantPrior()
 
 
-<<<<<<< HEAD
-@pytest.fixture(name="fakespot_backend")
-def fakespot_backend():
-    """Fixture for the FakespotBackend"""
-    return MockFakespotBackend()
-
-
-@pytest.fixture()
-def extended_expiration_corpus_backend(
-        corpus_backend: CorpusApiBackend, engagement_backend: EngagementBackend
-) -> ExtendedExpirationCorpusBackend:
-    """Mock extended expiration corpus api backend."""
-    return ExtendedExpirationCorpusBackend(
-        backend=corpus_backend, engagement_backend=engagement_backend
-    )
-
-
-=======
->>>>>>> 81d7875d
 @pytest.fixture(autouse=True)
 def setup_manifest_provider(manifest_provider):
     """Set up the manifest provider dependency"""
@@ -115,17 +95,9 @@
 
 @pytest.fixture(name="corpus_provider")
 def provider(
-<<<<<<< HEAD
-        corpus_backend: CorpusApiBackend,
-        extended_expiration_corpus_backend: ExtendedExpirationCorpusBackend,
-        engagement_backend: EngagementBackend,
-        prior_backend: PriorBackend,
-        fakespot_backend: FakespotBackend,
-=======
     corpus_backend: CorpusApiBackend,
     engagement_backend: EngagementBackend,
     prior_backend: PriorBackend,
->>>>>>> 81d7875d
 ) -> CuratedRecommendationsProvider:
     """Mock curated recommendations provider."""
     return CuratedRecommendationsProvider(
@@ -161,7 +133,7 @@
     jitter = settings.curated_recommendations.corpus_api.retry_wait_jitter_seconds
     retry_count = settings.curated_recommendations.corpus_api.retry_count
 
-    return float(initial * (2 ** retry_count - 1) + retry_count * jitter)
+    return float(initial * (2**retry_count - 1) + retry_count * jitter)
 
 
 @freezegun.freeze_time("2012-01-14 03:21:34", tz_offset=0)
@@ -608,27 +580,27 @@
         [
             # Valid topic, but must be wrapped in a list
             (
-                    "arts",
-                    [Topic.CAREER, Topic.FOOD, Topic.PARENTING, Topic.PARENTING, Topic.FOOD],
-                    "Topics not wrapped in a list: arts",
+                "arts",
+                [Topic.CAREER, Topic.FOOD, Topic.PARENTING, Topic.PARENTING, Topic.FOOD],
+                "Topics not wrapped in a list: arts",
             ),
             # Invalid topic & must be wrapped in a list
             (
-                    "invalid-topic",
-                    [Topic.CAREER, Topic.FOOD, Topic.PARENTING, Topic.PARENTING, Topic.FOOD],
-                    "Topics not wrapped in a list: invalid-topic",
+                "invalid-topic",
+                [Topic.CAREER, Topic.FOOD, Topic.PARENTING, Topic.PARENTING, Topic.FOOD],
+                "Topics not wrapped in a list: invalid-topic",
             ),
             # Invalid topic in a list
             (
-                    ["not-a-valid-topic"],
-                    [Topic.CAREER, Topic.FOOD, Topic.PARENTING, Topic.PARENTING, Topic.FOOD],
-                    "Invalid topic: not-a-valid-topic",
+                ["not-a-valid-topic"],
+                [Topic.CAREER, Topic.FOOD, Topic.PARENTING, Topic.PARENTING, Topic.FOOD],
+                "Invalid topic: not-a-valid-topic",
             ),
             # 2 valid topics, 1 invalid topic
             (
-                    ["food", "invalid_topic", "society-parenting"],
-                    [Topic.FOOD, Topic.PARENTING, Topic.PARENTING, Topic.FOOD, Topic.CAREER],
-                    "Invalid topic: invalid_topic",
+                ["food", "invalid_topic", "society-parenting"],
+                [Topic.FOOD, Topic.PARENTING, Topic.PARENTING, Topic.FOOD, Topic.CAREER],
+                "Invalid topic: invalid_topic",
             ),
         ],
     )
@@ -637,15 +609,15 @@
         range(settings.curated_recommendations.rankers.thompson_sampling.test_repeat_count),
     )
     async def test_curated_recommendations_invalid_topic_return_200(
-            self,
-            topics,
-            expected_topics,
-            expected_warning,
-            fixture_response_data_short,
-            fixture_request_data,
-            corpus_http_client,
-            caplog,
-            repeat,
+        self,
+        topics,
+        expected_topics,
+        expected_warning,
+        fixture_response_data_short,
+        fixture_request_data,
+        corpus_http_client,
+        caplog,
+        repeat,
     ):
         """Test the curated recommendations endpoint ignores invalid topic in topics param.
         Should treat invalid topic as blank.
@@ -708,14 +680,14 @@
     )
     @pytest.mark.asyncio
     async def test_single_request_multiple_failed_fetches(
-            self,
-            corpus_http_client,
-            fixture_request_data,
-            fixture_response_data,
-            fixture_graphql_200ok_with_error_response,
-            caplog,
-            error_type,
-            expected_warning,
+        self,
+        corpus_http_client,
+        fixture_request_data,
+        fixture_response_data,
+        fixture_graphql_200ok_with_error_response,
+        caplog,
+        error_type,
+        expected_warning,
     ):
         """Test that only a few requests are made to the curated-corpus-api when it is down.
         Additionally, test that if the backend returns a GraphQL error, it is handled correctly.
@@ -767,7 +739,7 @@
 
     @pytest.mark.asyncio
     async def test_cache_returned_on_subsequent_calls(
-            self, corpus_http_client, fixture_response_data, fixture_request_data
+        self, corpus_http_client, fixture_response_data, fixture_request_data
     ):
         """Test that the cache expires, and subsequent requests return new data."""
         with freezegun.freeze_time(tick=True) as frozen_datetime:
@@ -802,7 +774,7 @@
     @freezegun.freeze_time("2012-01-14 00:00:00", tick=True, tz_offset=0)
     @pytest.mark.asyncio
     async def test_valid_cache_returned_on_error(
-            self, corpus_http_client, fixture_request_data, caplog
+        self, corpus_http_client, fixture_request_data, caplog
     ):
         """Test that the cache does not cache error data even if expired & returns latest valid data from cache."""
         with freezegun.freeze_time(tick=True) as frozen_datetime:
@@ -832,8 +804,8 @@
                 # assert that Corpus API was called the expected number of times
                 # 1 successful request from above, and retry_count number of retries.
                 assert (
-                        corpus_http_client.post.call_count
-                        == settings.curated_recommendations.corpus_api.retry_count + 1
+                    corpus_http_client.post.call_count
+                    == settings.curated_recommendations.corpus_api.retry_count + 1
                 )
 
                 assert new_response.status_code == 200
@@ -883,11 +855,11 @@
 
     @pytest.mark.asyncio
     async def test_metrics_corpus_api_error(
-            self,
-            mocker: MockerFixture,
-            corpus_http_client,
-            fixture_request_data,
-            fixture_response_data,
+        self,
+        mocker: MockerFixture,
+        corpus_http_client,
+        fixture_request_data,
+        fixture_response_data,
     ) -> None:
         """Test that metrics are recorded when the curated-corpus-api returns a 500 error"""
         report = mocker.patch.object(aiodogstatsd.Client, "_report")
@@ -914,16 +886,16 @@
             # TODO: Remove reliance on internal details of aiodogstatsd
             metric_keys: list[str] = [call.args[0] for call in report.call_args_list]
             assert (
-                    metric_keys
-                    == [
-                        "corpus_api.request.timing",
-                        "corpus_api.request.status_codes.500",
-                        "corpus_api.request.timing",
-                        "corpus_api.request.status_codes.200",
-                        "post.api.v1.curated-recommendations.timing",
-                        "post.api.v1.curated-recommendations.status_codes.200",  # final call should return 200
-                        "response.status_codes.200",
-                    ]
+                metric_keys
+                == [
+                    "corpus_api.request.timing",
+                    "corpus_api.request.status_codes.500",
+                    "corpus_api.request.timing",
+                    "corpus_api.request.status_codes.200",
+                    "post.api.v1.curated-recommendations.timing",
+                    "post.api.v1.curated-recommendations.status_codes.200",  # final call should return 200
+                    "response.status_codes.200",
+                ]
             )
 
 
@@ -959,16 +931,16 @@
         range(settings.curated_recommendations.rankers.thompson_sampling.test_repeat_count),
     )
     async def test_thompson_sampling_behavior(
-            self,
-            topics,
-            engagement_backend,
-            experiment_name,
-            experiment_branch,
-            locale,
-            region,
-            derived_region,
-            regional_ranking_is_expected,
-            repeat,
+        self,
+        topics,
+        engagement_backend,
+        experiment_name,
+        experiment_branch,
+        locale,
+        region,
+        derived_region,
+        regional_ranking_is_expected,
+        repeat,
     ):
         """Test that Thompson sampling produces different orders and favors higher CTRs."""
         n_iterations = 20
@@ -1014,59 +986,6 @@
                 assert slope < 0, f"Thompson sampling did not favor higher CTR on iteration {i}."
 
 
-<<<<<<< HEAD
-class TestNeedToKnow:
-    """Test the behavior of the NeedToKnow feed"""
-
-    @pytest.mark.asyncio
-    async def test_fetch_days_since_today(
-            self,
-            corpus_backend: CorpusApiBackend,
-            fixture_response_data,
-            fixture_response_data_short,
-            fixture_request_data,
-            corpus_http_client,
-    ):
-        """Test that the need_to_know feed falls back to yesterday's schedule when there are
-        insufficient time-sensitive items today.
-        """
-
-        def mock_post_by_date(*args, **kwargs):
-            """Mock scheduledSurface response to have no time-sensitive items today."""
-            variables = kwargs["json"]["variables"]
-            surface_timezone = corpus_backend.get_surface_timezone(variables["scheduledSurfaceId"])
-            date_today = corpus_backend.get_scheduled_surface_date(surface_timezone).date()
-            days_ago = (
-                    datetime.strptime(variables.get("date"), "%Y-%m-%d").date() - date_today
-            ).days
-            response_json = {}
-            if days_ago == 0:
-                # requests for today (0) get a response fixture WITHOUT any time-sensitive items.
-                response_json = fixture_response_data_short
-            elif days_ago == -1:
-                # requests for yesterday (-1) get a response fixture WITH time-sensitive items.
-                response_json = fixture_response_data
-
-            return Response(
-                status_code=200,
-                json=response_json,
-                request=fixture_request_data,
-            )
-
-        corpus_http_client.post.side_effect = mock_post_by_date
-
-        async with AsyncClient(app=app, base_url="http://test") as ac:
-            response = await ac.post(
-                "/api/v1/curated-recommendations",
-                json={"locale": "en-US", "feeds": ["need_to_know"]},
-            )
-            data = response.json()
-            need_to_know = data["feeds"]["need_to_know"]["recommendations"]
-            assert len(need_to_know) == 10  # The number of time-sensitive items in the fixture.
-
-
-=======
->>>>>>> 81d7875d
 class TestSections:
     """Test the behavior of the sections feeds"""
 
@@ -1191,7 +1110,79 @@
                     assert section["layout"]["name"] != "7-double-row-3-ad"
 
     @pytest.mark.asyncio
-    @freeze_time("2025-03-20 12:00:00", tz_offset=0)
+    async def test_curated_recommendations_with_sections_feed_boost_followed_sections(
+        self, caplog
+    ):
+        """Test the curated recommendations endpoint response is as expected
+        when requesting the 'sections' feed for en-US locale. Sections requested to be boosted (followed)
+        should be boosted and isFollowed attribute set accordingly.
+        """
+        async with AsyncClient(app=app, base_url="http://test") as ac:
+            # Mock the endpoint to request the sections feed
+            response = await ac.post(
+                "/api/v1/curated-recommendations",
+                json={
+                    "locale": "en-US",
+                    "feeds": ["sections"],
+                    "sections": [
+                        {"sectionId": "sports", "isFollowed": True, "isBlocked": False},
+                        {"sectionId": "arts", "isFollowed": True, "isBlocked": False},
+                        {"sectionId": "education", "isFollowed": False, "isBlocked": True},
+                    ],
+                },
+            )
+            data = response.json()
+
+            # Check if the response is valid
+            assert response.status_code == 200
+
+            # assert isFollowed & isBlocked have been correctly set
+            if data["feeds"]["arts"] is not None:
+                assert data["feeds"]["arts"]["isFollowed"]
+                # assert followed section ARTS comes after top-stories and before unfollowed sections (education).
+                assert data["feeds"]["arts"]["receivedFeedRank"] in [1, 2]
+            if data["feeds"]["education"] is not None:
+                assert not data["feeds"]["education"]["isFollowed"]
+                assert data["feeds"]["education"]["isBlocked"]
+            if data["feeds"]["sports"] is not None:
+                assert data["feeds"]["sports"]["isFollowed"]
+                # assert followed section SPORTS comes after top-stories and before unfollowed sections (education).
+                assert data["feeds"]["sports"]["receivedFeedRank"] in [1, 2]
+
+            # Assert no errors were logged
+            errors = [r for r in caplog.records if r.levelname == "ERROR"]
+            assert len(errors) == 0
+
+    @pytest.mark.asyncio
+    async def test_curated_recommendations_with_sections_feed_removes_blocked_topics(self, caplog):
+        """Test that when topic sections are blocked, those recommendations don't show up, not even
+        in other sections like Popular Today.
+        """
+        blocked_topics = [Topic.CAREER.value, Topic.SCIENCE.value, Topic.HEALTH_FITNESS.value]
+
+        async with AsyncClient(app=app, base_url="http://test") as ac:
+            # Mock the endpoint to request the sections feed
+            response = await ac.post(
+                "/api/v1/curated-recommendations",
+                json={
+                    "locale": "en-US",
+                    "feeds": ["sections"],
+                    "sections": [
+                        {"sectionId": topic_id, "isFollowed": False, "isBlocked": True}
+                        for topic_id in blocked_topics
+                    ],
+                },
+            )
+            data = response.json()
+
+            # assert that none of the recommendations has a blocked topic.
+            for _, feed in data["feeds"].items():
+                if feed:
+                    for recommendation in feed["recommendations"]:
+                        assert recommendation["topic"] not in blocked_topics
+
+    @pytest.mark.asyncio
+    @freezegun.freeze_time("2025-03-20 12:00:00", tz_offset=0)
     async def test_curated_recommendations_with_sections_feed_boost_followed_sections(
             self, caplog
     ):
@@ -1254,7 +1245,7 @@
             assert len(errors) == 0
 
     @pytest.mark.asyncio
-    @freeze_time("2025-03-20 12:00:00", tz_offset=0)
+    @freezegun.freeze_time("2025-03-20 12:00:00", tz_offset=0)
     @pytest.mark.parametrize(
         "sections_payload",
         [
@@ -1310,54 +1301,26 @@
             assert response.status_code == 400
 
     @pytest.mark.asyncio
-    async def test_curated_recommendations_with_sections_feed_removes_blocked_topics(self, caplog):
-        """Test that when topic sections are blocked, those recommendations don't show up, not even
-        in other sections like Popular Today.
-        """
-        blocked_topics = [Topic.CAREER.value, Topic.SCIENCE.value, Topic.HEALTH_FITNESS.value]
-
-        async with AsyncClient(app=app, base_url="http://test") as ac:
-            # Mock the endpoint to request the sections feed
-            response = await ac.post(
-                "/api/v1/curated-recommendations",
-                json={
-                    "locale": "en-US",
-                    "feeds": ["sections"],
-                    "sections": [
-                        {"sectionId": topic_id, "isFollowed": False, "isBlocked": True}
-                        for topic_id in blocked_topics
-                    ],
-                },
-            )
-            data = response.json()
-
-            # assert that none of the recommendations has a blocked topic.
-            for _, feed in data["feeds"].items():
-                if feed:
-                    for recommendation in feed["recommendations"]:
-                        assert recommendation["topic"] not in blocked_topics
-
-    @pytest.mark.asyncio
     @pytest.mark.parametrize(
         "locale, expected_titles",
         [
             (
-                    "en-US",
-                    {
-                        "top_stories_section": "Popular Today",
-                        "arts": "Entertainment",
-                        "education": "Education",
-                        "sports": "Sports",
-                    },
+                "en-US",
+                {
+                    "top_stories_section": "Popular Today",
+                    "arts": "Entertainment",
+                    "education": "Education",
+                    "sports": "Sports",
+                },
             ),
             (
-                    "de-DE",
-                    {
-                        "top_stories_section": "Meistgelesen",
-                        "arts": "Unterhaltung",
-                        "education": "Bildung",
-                        "sports": "Sport",
-                    },
+                "de-DE",
+                {
+                    "top_stories_section": "Meistgelesen",
+                    "arts": "Unterhaltung",
+                    "education": "Bildung",
+                    "sports": "Sport",
+                },
             ),
         ],
     )
@@ -1409,92 +1372,11 @@
                 assert interest_picker_response is None
 
 
-<<<<<<< HEAD
-class TestExtendedExpiration:
-    """Test the behavior of the ExtendedExpiration experiment functionality."""
-
-    @pytest.mark.asyncio
-    @pytest.mark.parametrize(
-        "experiment_name, experiment_branch, is_in_experiment",
-        [
-            (None, None, False),
-            (ExperimentName.EXTENDED_EXPIRATION_EXPERIMENT.value, "control", False),
-            (ExperimentName.EXTENDED_EXPIRATION_EXPERIMENT.value, "treatment", True),
-            (f"optin-{ExperimentName.EXTENDED_EXPIRATION_EXPERIMENT.value}", "treatment", True),
-        ],
-    )
-    async def test_extended_expiration_experiment(
-            self,
-            corpus_backend: CorpusApiBackend,
-            experiment_name,
-            experiment_branch,
-            is_in_experiment,
-            fixture_response_data,
-            fixture_request_data,
-            corpus_http_client,
-    ):
-        """Test that older items are fetched in the extended expiration experiment."""
-
-        def mock_post_by_days_ago(*args, **kwargs):
-            """Mock Corpus API response to simulate fetching data from different days."""
-            variables = kwargs["json"]["variables"]
-            surface_timezone = corpus_backend.get_surface_timezone(variables["scheduledSurfaceId"])
-            date_today = corpus_backend.get_scheduled_surface_date(surface_timezone).date()
-            days_ago = (
-                    datetime.strptime(variables.get("date"), "%Y-%m-%d").date() - date_today
-            ).days
-
-            # Modify IDs and titles in response data to indicate the number of days ago
-            modified_response = {
-                "data": {
-                    "scheduledSurface": {
-                        "items": [
-                            {
-                                "id": f"{item['id']}_days_ago_{days_ago}",
-                                "corpusItem": {
-                                    **item["corpusItem"],
-                                    "title": f"{item['corpusItem']['title']} days ago:{days_ago}",
-                                },
-                            }
-                            for item in fixture_response_data["data"]["scheduledSurface"]["items"]
-                        ]
-                    }
-                }
-            }
-            return Response(status_code=200, json=modified_response, request=fixture_request_data)
-
-        corpus_http_client.post.side_effect = mock_post_by_days_ago
-
-        async with AsyncClient(app=app, base_url="http://test") as ac:
-            response = await ac.post(
-                "/api/v1/curated-recommendations",
-                json={
-                    "locale": "en-US",
-                    "experimentName": experiment_name,
-                    "experimentBranch": experiment_branch,
-                },
-            )
-            data = response.json()
-            items = data["data"]
-
-            # Count the number of items by the days_ago value in the title
-            days_ago_counter = Counter(int(item["title"].split("days ago:")[-1]) for item in items)
-
-            if is_in_experiment:
-                # Assert that items from 3 days ago were included in the experiment.
-                assert set(days_ago_counter.keys()) == {-3, -2, -1, 0}
-            else:
-                # Check that only today's items are returned if in control or not in the experiment.
-                assert set(days_ago_counter.keys()) == {0}
-
-
-=======
->>>>>>> 81d7875d
 @pytest.mark.asyncio
 async def test_curated_recommendations_enriched_with_icons(
-        manifest_provider,
-        corpus_http_client,
-        fixture_request_data,
+    manifest_provider,
+    corpus_http_client,
+    fixture_request_data,
 ):
     """Test the enrichment of a curated recommendation with an added icon-url."""
     # Set up the manifest data first
@@ -1554,7 +1436,7 @@
 
     assert "iconUrl" in item
     assert (
-            item["iconUrl"] == "https://merino-images.services.mozilla.com/favicons/microsoft-icon.png"
+        item["iconUrl"] == "https://merino-images.services.mozilla.com/favicons/microsoft-icon.png"
     )
 
     # Clean up
