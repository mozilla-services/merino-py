"""Tests the curated recommendation endpoint /api/v1/curated-recommendations"""

import asyncio
import json
from datetime import timedelta, datetime
from unittest.mock import AsyncMock

import aiodogstatsd
import freezegun
import pytest
from httpx import AsyncClient, Request, Response, HTTPStatusError
from pydantic import HttpUrl
from pytest_mock import MockerFixture

from merino.curated_recommendations import (
    CorpusApiBackend,
    CuratedRecommendationsProvider,
    get_provider,
)
from merino.curated_recommendations.corpus_backends.corpus_api_backend import CorpusApiGraphConfig
from merino.curated_recommendations.corpus_backends.protocol import Topic
from merino.curated_recommendations.provider import CuratedRecommendation
from merino.main import app
from merino.metrics import get_metrics_client


@pytest.fixture()
def fixture_response_data():
    """Load mock response data for the scheduledSurface query"""
    with open("tests/data/scheduled_surface.json") as f:
        return json.load(f)


@pytest.fixture()
def fixture_request_data() -> Request:
    """Load mock response data for the scheduledSurface query"""
    graph_config = CorpusApiGraphConfig()

    return Request(
        method="POST",
        url=graph_config.endpoint,
        headers=graph_config.headers,
        json={"locale": "en-US"},
    )


@pytest.fixture(name="corpus_http_client")
def fixture_mock_corpus_http_client(fixture_response_data, fixture_request_data) -> AsyncMock:
    """Mock curated corpus api HTTP client."""
    # Create a mock HTTP client
    mock_http_client = AsyncMock(spec=AsyncClient)

    # Mock the POST request response with the loaded json mock data
    mock_http_client.post.return_value = Response(
        status_code=200,
        json=fixture_response_data,
        request=fixture_request_data,
    )

    return mock_http_client


@pytest.fixture(name="corpus_backend")
def fixture_mock_corpus_backend(corpus_http_client: AsyncMock) -> CorpusApiBackend:
    """Mock corpus api backend."""
    # Initialize the backend with the mock HTTP client
    return CorpusApiBackend(
        http_client=corpus_http_client,
        graph_config=CorpusApiGraphConfig(),
        metrics_client=get_metrics_client(),
    )


@pytest.fixture
def provider(corpus_backend: CorpusApiBackend) -> CuratedRecommendationsProvider:
    """Mock curated recommendations provider."""
    return CuratedRecommendationsProvider(corpus_backend=corpus_backend)


@pytest.fixture(autouse=True)
def setup_providers(provider):
    """Set up the curated recommendations provider"""
    app.dependency_overrides[get_provider] = lambda: provider


async def fetch_en_us(client: AsyncClient) -> Response:
    """Make a curated recommendations request with en-US locale"""
    return await client.post("/api/v1/curated-recommendations", json={"locale": "en-US"})


@freezegun.freeze_time("2012-01-14 03:21:34", tz_offset=0)
@pytest.mark.asyncio
async def test_curated_recommendations():
    """Test the curated recommendations endpoint response is as expected."""
    async with AsyncClient(app=app, base_url="http://test") as ac:
        # expected recommendation with topic = None
        expected_recommendation = CuratedRecommendation(
            scheduledCorpusItemId="50f86ebe-3f25-41d8-bd84-53ead7bdc76e",
            url=HttpUrl(
                "https://www.themarginalian.org/2024/05/28/passenger-pigeon/?utm_source=pocket-newtab-en-us"
            ),
            title="Thunder, Bells, and Silence: the Eclipse That Went Extinct",
            excerpt="Juneteenth isn’t the “other” Independence Day, it is THE Independence Day.",
            topic=Topic.CAREER,
            publisher="The Marginalian",
            imageUrl=HttpUrl(
                "https://s3.us-east-1.amazonaws.com/pocket-curatedcorpusapi-prod-images/87fd6901-5bf5-4b12-8bde-24b86be79003.jpeg"
            ),
            receivedRank=1,
        )
        # Mock the endpoint
        response = await fetch_en_us(ac)
        data = response.json()

        # Check if the mock response is valid
        assert response.status_code == 200

        corpus_items = data["data"]
        # assert total of 80 items returned
        assert len(corpus_items) == 80
        # Assert all corpus_items have expected fields populated.
        assert all(item["url"] for item in corpus_items)
        assert all(item["publisher"] for item in corpus_items)
        assert all(item["imageUrl"] for item in corpus_items)

        # Assert 2nd returned recommendation has topic = None & all fields returned are expected
        actual_recommendation = CuratedRecommendation(**corpus_items[1])
        assert actual_recommendation == expected_recommendation


<<<<<<< HEAD
@freezegun.freeze_time("2012-01-14 03:25:34", tz_offset=0)
@pytest.mark.asyncio
async def test_curated_recommendations_utm_source():
    """Test the curated recommendations endpoint returns urls with correct(new) utm_source"""
    async with AsyncClient(app=app, base_url="http://test") as ac:
        # expected recommendation with new utm_source
        expected_recommendation = CuratedRecommendation(
            scheduledCorpusItemId="1452b7ea-7ba9-4da9-ba39-ab44e8147d5e",
            url=HttpUrl(
                "https://getpocket.com/explore/item/other-countries-have-social-safety-nets-the-u-s-has-women"
                "?utm_source=pocket-newtab-en-us"
            ),
            title="Other Countries Have Social Safety Nets. The U.S. Has Women.",
            excerpt="Anne Helen Petersen and Jessica Calarco discuss how mothers are experiencing and responding to "
            "pandemic-related disruptions in their normal routines.",
            topic=Topic.PARENTING,
            publisher="Culture Study",
            imageUrl=HttpUrl(
                "https://s3.amazonaws.com/pocket-curatedcorpusapi-prod-images/3a4a6ed6-a1df-497d-8d31-f777534806ac.jpeg"
            ),
            receivedRank=2,
        )
        # Mock the endpoint
        response = await fetch_en_us(ac)
        data = response.json()

        # Check if the mock response is valid
        assert response.status_code == 200

        corpus_items = data["data"]
        # assert total of 80 items returned
        assert len(corpus_items) == 80
        # Assert all corpus_items have expected fields populated.
        assert all(item["url"] for item in corpus_items)
        assert all(item["publisher"] for item in corpus_items)
        assert all(item["imageUrl"] for item in corpus_items)

        # Assert 2nd returned recommendation has topic = None & all fields returned are expected
        actual_recommendation: CuratedRecommendation = CuratedRecommendation(**corpus_items[2])
        assert actual_recommendation == expected_recommendation


@pytest.mark.asyncio
@pytest.mark.parametrize(
    "locale",
    [
        "fr",
        "fr-FR",
        "es",
        "es-ES",
        "it",
        "it-IT",
        "en",
        "en-CA",
        "en-GB",
        "en-US",
        "de",
        "de-DE",
        "de-AT",
        "de-CH",
    ],
)
async def test_curated_recommendations_locales(locale):
    """Test the curated recommendations endpoint accepts valid locales."""
    async with AsyncClient(app=app, base_url="http://test") as ac:
        response = await ac.post("/api/v1/curated-recommendations", json={"locale": locale})
        assert response.status_code == 200, f"{locale} resulted in {response.status_code}"

=======
class TestCuratedRecommendationsRequestParameters:
    """Test request body parameters for the curated-recommendations endpoint"""
>>>>>>> e2dfdc73

    @pytest.mark.asyncio
    @pytest.mark.parametrize(
        "locale",
        [
            "fr",
            "fr-FR",
            "es",
            "es-ES",
            "it",
            "it-IT",
            "en",
            "en-CA",
            "en-GB",
            "en-US",
            "de",
            "de-DE",
            "de-AT",
            "de-CH",
        ],
    )
    async def test_curated_recommendations_locales(self, locale):
        """Test the curated recommendations endpoint accepts valid locales."""
        async with AsyncClient(app=app, base_url="http://test") as ac:
            response = await ac.post("/api/v1/curated-recommendations", json={"locale": locale})
            assert response.status_code == 200, f"{locale} resulted in {response.status_code}"

    @pytest.mark.asyncio
    @pytest.mark.parametrize(
        "locale",
        [
            None,
            "",
            "invalid-locale",
            "en-XX",
            "de-XYZ",
            "es_123",
        ],
    )
    async def test_curated_recommendations_locales_failure(self, locale):
        """Test the curated recommendations endpoint rejects invalid locales."""
        async with AsyncClient(app=app, base_url="http://test") as ac:
            response = await ac.post("/api/v1/curated-recommendations", json={"locale": locale})
            assert response.status_code == 400

    @pytest.mark.asyncio
    @pytest.mark.parametrize("count", [10, 50, 100])
    async def test_curated_recommendations_count(self, count):
        """Test the curated recommendations endpoint accepts valid count."""
        async with AsyncClient(app=app, base_url="http://test") as ac:
            response = await ac.post(
                "/api/v1/curated-recommendations", json={"locale": "en-US", "count": count}
            )
            assert response.status_code == 200

    @pytest.mark.asyncio
    @pytest.mark.parametrize("count", [None, 100.5])
    async def test_curated_recommendations_count_failure(self, count):
        """Test the curated recommendations endpoint rejects invalid count."""
        async with AsyncClient(app=app, base_url="http://test") as ac:
            response = await ac.post(
                "/api/v1/curated-recommendations", json={"locale": "en-US", "count": count}
            )
            assert response.status_code == 400

    @pytest.mark.asyncio
    @pytest.mark.parametrize("region", [None, "US", "DE", "SXM"])
    async def test_curated_recommendations_region(self, region):
        """Test the curated recommendations endpoint accepts valid region."""
        async with AsyncClient(app=app, base_url="http://test") as ac:
            response = await ac.post(
                "/api/v1/curated-recommendations", json={"locale": "en-US", "region": region}
            )
            assert response.status_code == 200

    @pytest.mark.asyncio
    @pytest.mark.parametrize("region", [675])
    async def test_curated_recommendations_region_failure(self, region):
        """Test the curated recommendations endpoint rejects invalid region."""
        async with AsyncClient(app=app, base_url="http://test") as ac:
            response = await ac.post(
                "/api/v1/curated-recommendations", json={"locale": "en-US", "region": region}
            )
            assert response.status_code == 400

    @pytest.mark.asyncio
    @pytest.mark.parametrize(
        "topics",
        [
            None,
            [],
            # Each topic by itself is accepted.
            ["arts"],
            ["education"],
            ["hobbies"],
            ["society-parenting"],
            ["business"],
            ["education-science"],
            ["finance"],
            ["food"],
            ["government"],
            ["health"],
            ["society"],
            ["sports"],
            ["tech"],
            ["travel"],
            # Multiple topics
            ["tech", "travel"],
            ["arts", "education", "hobbies", "society-parenting"],
            [
                "arts",
                "education",
                "hobbies",
                "society-parenting",
                "business",
                "education-science",
                "finance",
                "food",
                "government",
                "health",
                "society",
                "sports",
                "tech",
                "travel",
            ],
        ],
    )
    async def test_curated_recommendations_topics(self, topics):
        """Test the curated recommendations endpoint accepts valid topics."""
        async with AsyncClient(app=app, base_url="http://test") as ac:
            response = await ac.post(
                "/api/v1/curated-recommendations", json={"locale": "en-US", "topics": topics}
            )
            assert response.status_code == 200, f"{topics} resulted in {response.status_code}"

    @pytest.mark.asyncio
    @pytest.mark.parametrize(
        "topics",
        [
            "arts",  # Must be wrapped in a list
            ["not-a-valid-topic"],
        ],
    )
    async def test_curated_recommendations_topics_failure(self, topics):
        """Test the curated recommendations endpoint rejects invalid topics."""
        async with AsyncClient(app=app, base_url="http://test") as ac:
            response = await ac.post(
                "/api/v1/curated-recommendations", json={"locale": "en-US", "topics": topics}
            )
            assert response.status_code == 400

    @pytest.mark.asyncio
    async def test_curated_recommendations_locale_bad_request(self):
        """Test the curated recommendations endpoint response is 400 if locale is not provided"""
        async with AsyncClient(app=app, base_url="http://test") as ac:
            # Mock the endpoint
            response = await ac.post("/api/v1/curated-recommendations", json={"foo": "bar"})

            # Check if the response returns 400
            assert response.status_code == 400


class TestCorpusApiCaching:
    """Tests covering the caching behavior of the Corpus backend"""

    @freezegun.freeze_time("2012-01-14 03:21:34", tz_offset=0)
    @pytest.mark.asyncio
    async def test_single_request_multiple_fetches(self, corpus_http_client):
        """Test that only a single request is made to the curated-corpus-api."""
        async with AsyncClient(app=app, base_url="http://test") as ac:
            # Gather multiple fetch calls
            results = await asyncio.gather(fetch_en_us(ac), fetch_en_us(ac), fetch_en_us(ac))

            # Assert that exactly one request was made to the corpus api
            corpus_http_client.post.assert_called_once()

            # Assert that the results are the same
            assert all(results[0].json() == result.json() for result in results)

    @freezegun.freeze_time("2012-01-14 00:00:00", tick=True, tz_offset=0)
    @pytest.mark.asyncio
    async def test_single_request_multiple_failed_fetches(
        self, corpus_http_client, fixture_request_data, fixture_response_data, caplog
    ):
        """Test that only a few requests are made to the curated-corpus-api when it is down."""
        async with AsyncClient(app=app, base_url="http://test") as ac:
            start_time = datetime.now()

            def temporary_downtime(*args, **kwargs):
                # Simulate the backend being unavailable for 0.2 seconds.
                if datetime.now() < start_time + timedelta(seconds=0.2):
                    return Response(status_code=503, request=fixture_request_data)
                else:
                    return Response(
                        status_code=200,
                        json=fixture_response_data,
                        request=fixture_request_data,
                    )

            corpus_http_client.post = AsyncMock(side_effect=temporary_downtime)

            # Hit the endpoint until a 200 response is received.
            while datetime.now() < start_time + timedelta(seconds=1):
                try:
                    result = await fetch_en_us(ac)
                    if result.status_code == 200:
                        break
                except HTTPStatusError:
                    pass

            assert result.status_code == 200

            # Assert that we did not send a lot of requests to the backend
            # call_count is 400+ for me locally when CorpusApiBackend._backoff_time is changed to 0.
            print("call_count", corpus_http_client.post.call_count)
            assert corpus_http_client.post.call_count == 2

            # Assert that a warning was logged with a descriptive message.
            warnings = [r for r in caplog.records if r.levelname == "WARNING"]
            assert len(warnings) == 1
            assert (
                "Retrying CorpusApiBackend._fetch_from_backend once after "
                "Server error '503 Service Unavailable'"
            ) in warnings[0].message

    @pytest.mark.asyncio
    async def test_cache_returned_on_subsequent_calls(
        self, corpus_http_client, fixture_response_data, fixture_request_data
    ):
        """Test that the cache expires, and subsequent requests return new data."""
        with freezegun.freeze_time(tick=True) as frozen_datetime:
            async with AsyncClient(app=app, base_url="http://test") as ac:
                # First fetch to populate cache
                initial_response = await fetch_en_us(ac)
                initial_data = initial_response.json()

                for item in fixture_response_data["data"]["scheduledSurface"]["items"]:
                    item["corpusItem"]["title"] += " (NEW)"  # Change all the titles
                corpus_http_client.post.return_value = Response(
                    status_code=200,
                    json=fixture_response_data,
                    request=fixture_request_data,
                )

                # Progress time to after the cache expires.
                frozen_datetime.tick(delta=CorpusApiBackend.cache_time_to_live_max)
                frozen_datetime.tick(delta=timedelta(seconds=1))

                # When the cache is expired, the first fetch may return stale data.
                await fetch_en_us(ac)
                await asyncio.sleep(0.01)  # Allow asyncio background task to make an API request

                # Next fetch should get the new data
                new_response = await fetch_en_us(ac)
                assert corpus_http_client.post.call_count == 2
                new_data = new_response.json()
                assert new_data["recommendedAt"] > initial_data["recommendedAt"]
                assert all("NEW" in item["title"] for item in new_data["data"])


class TestCuratedRecommendationsMetrics:
    """Tests that the right metrics are recorded for curated-recommendations requests"""

    @pytest.mark.asyncio
    async def test_metrics_cache_miss(self, mocker: MockerFixture) -> None:
        """Test that metrics are recorded when corpus api items are not yet cached."""
        report = mocker.patch.object(aiodogstatsd.Client, "_report")

        async with AsyncClient(app=app, base_url="http://test") as ac:
            await fetch_en_us(ac)

            # TODO: Remove reliance on internal details of aiodogstatsd
            metric_keys: list[str] = [call.args[0] for call in report.call_args_list]
            assert metric_keys == [
                "corpus_api.request.timing",
                "corpus_api.request.status_codes.200",
                "post.api.v1.curated-recommendations.timing",
                "post.api.v1.curated-recommendations.status_codes.200",
                "response.status_codes.200",
            ]

    @pytest.mark.asyncio
    async def test_metrics_cache_hit(self, mocker: MockerFixture) -> None:
        """Test that metrics are recorded when corpus api items are cached."""
        async with AsyncClient(app=app, base_url="http://test") as ac:
            # The first call populates the cache.
            await fetch_en_us(ac)

            # This test covers only the metrics emitted from the following cached call.
            report = mocker.patch.object(aiodogstatsd.Client, "_report")
            await fetch_en_us(ac)

            # TODO: Remove reliance on internal details of aiodogstatsd
            metric_keys: list[str] = [call.args[0] for call in report.call_args_list]
            assert metric_keys == [
                "post.api.v1.curated-recommendations.timing",
                "post.api.v1.curated-recommendations.status_codes.200",
                "response.status_codes.200",
            ]

    @pytest.mark.asyncio
    async def test_metrics_corpus_api_error(
        self, mocker: MockerFixture, corpus_http_client, fixture_request_data
    ) -> None:
        """Test that metrics are recorded when the curated-corpus-api returns a 500 error"""
        report = mocker.patch.object(aiodogstatsd.Client, "_report")

        async with AsyncClient(app=app, base_url="http://test") as ac:
            corpus_http_client.post.return_value = Response(
                status_code=500,
                request=fixture_request_data,
            )

            with pytest.raises(HTTPStatusError):
                await fetch_en_us(ac)

            # TODO: Remove reliance on internal details of aiodogstatsd
            metric_keys: list[str] = [call.args[0] for call in report.call_args_list]
            assert metric_keys == [
                "corpus_api.request.timing",
                "corpus_api.request.status_codes.500",
                "corpus_api.request.timing",
                "corpus_api.request.status_codes.500",
                "post.api.v1.curated-recommendations.timing",
                "post.api.v1.curated-recommendations.status_codes.500",
                "response.status_codes.500",
            ]<|MERGE_RESOLUTION|>--- conflicted
+++ resolved
@@ -128,7 +128,6 @@
         assert actual_recommendation == expected_recommendation
 
 
-<<<<<<< HEAD
 @freezegun.freeze_time("2012-01-14 03:25:34", tz_offset=0)
 @pytest.mark.asyncio
 async def test_curated_recommendations_utm_source():
@@ -143,7 +142,7 @@
             ),
             title="Other Countries Have Social Safety Nets. The U.S. Has Women.",
             excerpt="Anne Helen Petersen and Jessica Calarco discuss how mothers are experiencing and responding to "
-            "pandemic-related disruptions in their normal routines.",
+                    "pandemic-related disruptions in their normal routines.",
             topic=Topic.PARENTING,
             publisher="Culture Study",
             imageUrl=HttpUrl(
@@ -197,10 +196,9 @@
         response = await ac.post("/api/v1/curated-recommendations", json={"locale": locale})
         assert response.status_code == 200, f"{locale} resulted in {response.status_code}"
 
-=======
+
 class TestCuratedRecommendationsRequestParameters:
     """Test request body parameters for the curated-recommendations endpoint"""
->>>>>>> e2dfdc73
 
     @pytest.mark.asyncio
     @pytest.mark.parametrize(
@@ -383,7 +381,7 @@
     @freezegun.freeze_time("2012-01-14 00:00:00", tick=True, tz_offset=0)
     @pytest.mark.asyncio
     async def test_single_request_multiple_failed_fetches(
-        self, corpus_http_client, fixture_request_data, fixture_response_data, caplog
+            self, corpus_http_client, fixture_request_data, fixture_response_data, caplog
     ):
         """Test that only a few requests are made to the curated-corpus-api when it is down."""
         async with AsyncClient(app=app, base_url="http://test") as ac:
@@ -422,13 +420,13 @@
             warnings = [r for r in caplog.records if r.levelname == "WARNING"]
             assert len(warnings) == 1
             assert (
-                "Retrying CorpusApiBackend._fetch_from_backend once after "
-                "Server error '503 Service Unavailable'"
-            ) in warnings[0].message
+                       "Retrying CorpusApiBackend._fetch_from_backend once after "
+                       "Server error '503 Service Unavailable'"
+                   ) in warnings[0].message
 
     @pytest.mark.asyncio
     async def test_cache_returned_on_subsequent_calls(
-        self, corpus_http_client, fixture_response_data, fixture_request_data
+            self, corpus_http_client, fixture_response_data, fixture_request_data
     ):
         """Test that the cache expires, and subsequent requests return new data."""
         with freezegun.freeze_time(tick=True) as frozen_datetime:
@@ -503,7 +501,7 @@
 
     @pytest.mark.asyncio
     async def test_metrics_corpus_api_error(
-        self, mocker: MockerFixture, corpus_http_client, fixture_request_data
+            self, mocker: MockerFixture, corpus_http_client, fixture_request_data
     ) -> None:
         """Test that metrics are recorded when the curated-corpus-api returns a 500 error"""
         report = mocker.patch.object(aiodogstatsd.Client, "_report")
