--- conflicted
+++ resolved
@@ -90,7 +90,6 @@
     assert response.status_code == 200
 
     corpus_items = data["data"]
-
     # assert total of 80 items returned
     assert len(corpus_items) == 80
     # Assert all corpus_items have expected fields populated.
@@ -98,15 +97,8 @@
     assert all(item["publisher"] for item in corpus_items)
     assert all(item["imageUrl"] for item in corpus_items)
 
-<<<<<<< HEAD
     # Assert 2nd returned recommendation has topic = None & all fields returned are expected
-    actual_recommendation: CuratedRecommendation = CuratedRecommendation(
-        **corpus_items[1]
-    )
-=======
-    actual_recommendation: CuratedRecommendation = CuratedRecommendation(**result["data"][0])
-
->>>>>>> a767c736
+    actual_recommendation: CuratedRecommendation = CuratedRecommendation(**corpus_items[1])
     assert actual_recommendation == expected_recommendation
 
 
