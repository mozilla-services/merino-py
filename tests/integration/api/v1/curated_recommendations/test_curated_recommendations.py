"""Tests the curated recommendation endpoint /api/v1/curated-recommendations"""

import asyncio
import json
from datetime import timedelta, datetime
from unittest.mock import AsyncMock

import aiodogstatsd
import freezegun
import pytest
from httpx import AsyncClient, Request, Response, HTTPStatusError
from pydantic import HttpUrl
from pytest_mock import MockerFixture

from merino.curated_recommendations import (
    CorpusApiBackend,
    CuratedRecommendationsProvider,
    get_provider,
)
from merino.curated_recommendations.corpus_backends.corpus_api_backend import CorpusApiGraphConfig
from merino.curated_recommendations.corpus_backends.protocol import Topic
from merino.curated_recommendations.provider import CuratedRecommendation
from merino.main import app
from merino.metrics import get_metrics_client


@pytest.fixture()
def fixture_response_data():
    """Load mock response data for the scheduledSurface query"""
    with open("tests/data/scheduled_surface.json") as f:
        return json.load(f)


@pytest.fixture()
def fixture_graphql_200ok_with_error_response():
    """Load mock response data for a GraphQL error response"""
    with open("tests/data/graphql_error.json") as f:
        return json.load(f)


@pytest.fixture()
def fixture_request_data() -> Request:
    """Load mock response data for the scheduledSurface query"""
    graph_config = CorpusApiGraphConfig()

    return Request(
        method="POST",
        url=graph_config.endpoint,
        headers=graph_config.headers,
        json={"locale": "en-US"},
    )


@pytest.fixture(name="corpus_http_client")
def fixture_mock_corpus_http_client(fixture_response_data, fixture_request_data) -> AsyncMock:
    """Mock curated corpus api HTTP client."""
    # Create a mock HTTP client
    mock_http_client = AsyncMock(spec=AsyncClient)

    # Mock the POST request response with the loaded json mock data
    mock_http_client.post.return_value = Response(
        status_code=200,
        json=fixture_response_data,
        request=fixture_request_data,
    )

    return mock_http_client


@pytest.fixture(name="corpus_backend")
def fixture_mock_corpus_backend(corpus_http_client: AsyncMock) -> CorpusApiBackend:
    """Mock corpus api backend."""
    # Initialize the backend with the mock HTTP client
    return CorpusApiBackend(
        http_client=corpus_http_client,
        graph_config=CorpusApiGraphConfig(),
        metrics_client=get_metrics_client(),
    )


@pytest.fixture(name="corpus_provider")
def provider(corpus_backend: CorpusApiBackend) -> CuratedRecommendationsProvider:
    """Mock curated recommendations provider."""
    return CuratedRecommendationsProvider(corpus_backend=corpus_backend)


@pytest.fixture(autouse=True)
def setup_providers(corpus_provider):
    """Set up the curated recommendations provider"""
    app.dependency_overrides[get_provider] = lambda: corpus_provider


async def fetch_en_us(client: AsyncClient) -> Response:
    """Make a curated recommendations request with en-US locale"""
    return await client.post("/api/v1/curated-recommendations", json={"locale": "en-US"})


@freezegun.freeze_time("2012-01-14 03:21:34", tz_offset=0)
@pytest.mark.asyncio
async def test_curated_recommendations():
    """Test the curated recommendations endpoint response is as expected."""
    async with AsyncClient(app=app, base_url="http://test") as ac:
        # expected recommendation with topic = None
        expected_recommendation = CuratedRecommendation(
            scheduledCorpusItemId="50f86ebe-3f25-41d8-bd84-53ead7bdc76e",
            url=HttpUrl(
                "https://www.themarginalian.org/2024/05/28/passenger-pigeon/?utm_source=pocket-newtab-en-us"
            ),
            title="Thunder, Bells, and Silence: the Eclipse That Went Extinct",
            excerpt="Juneteenth isn’t the “other” Independence Day, it is THE Independence Day.",
            topic=Topic.CAREER,
            publisher="The Marginalian",
            imageUrl=HttpUrl(
                "https://s3.us-east-1.amazonaws.com/pocket-curatedcorpusapi-prod-images/87fd6901-5bf5-4b12-8bde-24b86be79003.jpeg"
            ),
            receivedRank=1,
        )
        # Mock the endpoint
        response = await fetch_en_us(ac)
        data = response.json()

        # Check if the mock response is valid
        assert response.status_code == 200

        corpus_items = data["data"]
        # assert total of 80 items returned
        assert len(corpus_items) == 80
        # Assert all corpus_items have expected fields populated.
        assert all(item["url"] for item in corpus_items)
        assert all(item["publisher"] for item in corpus_items)
        assert all(item["imageUrl"] for item in corpus_items)
        assert all(item["tileId"] for item in corpus_items)

        # Assert 2nd returned recommendation has topic = None & all fields returned are expected
        actual_recommendation = CuratedRecommendation(**corpus_items[1])
        assert actual_recommendation == expected_recommendation


@freezegun.freeze_time("2012-01-14 03:25:34", tz_offset=0)
@pytest.mark.asyncio
async def test_curated_recommendations_utm_source():
    """Test the curated recommendations endpoint returns urls with correct(new) utm_source"""
    async with AsyncClient(app=app, base_url="http://test") as ac:
        # Mock the endpoint
        response = await fetch_en_us(ac)
        data = response.json()

        # Check if the mock response is valid
        assert response.status_code == 200

        corpus_items = data["data"]
        # assert total of 80 items returned
        assert len(corpus_items) == 80
        # Assert all corpus_items have expected fields populated.
        # check that utm_source is present and has the correct value in all urls
        assert all("?utm_source=pocket-newtab-en-us" in item["url"] for item in corpus_items)
        assert all(item["publisher"] for item in corpus_items)
        assert all(item["imageUrl"] for item in corpus_items)


@pytest.mark.asyncio
@pytest.mark.parametrize(
    "locale",
    [
        "fr",
        "fr-FR",
        "es",
        "es-ES",
        "it",
        "it-IT",
        "en",
        "en-CA",
        "en-GB",
        "en-US",
        "de",
        "de-DE",
        "de-AT",
        "de-CH",
    ],
)
async def test_curated_recommendations_locales(locale):
    """Test the curated recommendations endpoint accepts valid locales."""
    async with AsyncClient(app=app, base_url="http://test") as ac:
        response = await ac.post("/api/v1/curated-recommendations", json={"locale": locale})
        assert response.status_code == 200, f"{locale} resulted in {response.status_code}"


class TestCuratedRecommendationsRequestParameters:
    """Test request body parameters for the curated-recommendations endpoint"""

    @pytest.mark.asyncio
    @pytest.mark.parametrize(
        "locale",
        [
            "fr",
            "fr-FR",
            "es",
            "es-ES",
            "it",
            "it-IT",
            "en",
            "en-CA",
            "en-GB",
            "en-US",
            "de",
            "de-DE",
            "de-AT",
            "de-CH",
        ],
    )
    async def test_curated_recommendations_locales(self, locale):
        """Test the curated recommendations endpoint accepts valid locales."""
        async with AsyncClient(app=app, base_url="http://test") as ac:
            response = await ac.post("/api/v1/curated-recommendations", json={"locale": locale})
            assert response.status_code == 200, f"{locale} resulted in {response.status_code}"

    @pytest.mark.asyncio
    @pytest.mark.parametrize(
        "locale",
        [
            None,
            "",
            "invalid-locale",
            "en-XX",
            "de-XYZ",
            "es_123",
        ],
    )
    async def test_curated_recommendations_locales_failure(self, locale):
        """Test the curated recommendations endpoint rejects invalid locales."""
        async with AsyncClient(app=app, base_url="http://test") as ac:
            response = await ac.post("/api/v1/curated-recommendations", json={"locale": locale})
            assert response.status_code == 400

    @pytest.mark.asyncio
    @pytest.mark.parametrize("count", [10, 50, 100])
    async def test_curated_recommendations_count(self, count):
        """Test the curated recommendations endpoint accepts valid count."""
        async with AsyncClient(app=app, base_url="http://test") as ac:
            response = await ac.post(
                "/api/v1/curated-recommendations", json={"locale": "en-US", "count": count}
            )
            assert response.status_code == 200

    @pytest.mark.asyncio
    @pytest.mark.parametrize("count", [None, 100.5])
    async def test_curated_recommendations_count_failure(self, count):
        """Test the curated recommendations endpoint rejects invalid count."""
        async with AsyncClient(app=app, base_url="http://test") as ac:
            response = await ac.post(
                "/api/v1/curated-recommendations", json={"locale": "en-US", "count": count}
            )
            assert response.status_code == 400

    @pytest.mark.asyncio
    @pytest.mark.parametrize("region", [None, "US", "DE", "SXM"])
    async def test_curated_recommendations_region(self, region):
        """Test the curated recommendations endpoint accepts valid region."""
        async with AsyncClient(app=app, base_url="http://test") as ac:
            response = await ac.post(
                "/api/v1/curated-recommendations", json={"locale": "en-US", "region": region}
            )
            assert response.status_code == 200

    @pytest.mark.asyncio
    @pytest.mark.parametrize("region", [675])
    async def test_curated_recommendations_region_failure(self, region):
        """Test the curated recommendations endpoint rejects invalid region."""
        async with AsyncClient(app=app, base_url="http://test") as ac:
            response = await ac.post(
                "/api/v1/curated-recommendations", json={"locale": "en-US", "region": region}
            )
            assert response.status_code == 400

    @pytest.mark.asyncio
    @pytest.mark.parametrize(
        "topics",
        [
            None,
            [],
            # Each topic by itself is accepted.
            ["arts"],
            ["education"],
            ["hobbies"],
            ["society-parenting"],
            ["business"],
            ["education-science"],
            ["finance"],
            ["food"],
            ["government"],
            ["health"],
            ["society"],
            ["sports"],
            ["tech"],
            ["travel"],
            # Multiple topics
            ["tech", "travel"],
            ["arts", "education", "hobbies", "society-parenting"],
            [
                "arts",
                "education",
                "hobbies",
                "society-parenting",
                "business",
                "education-science",
                "finance",
                "food",
                "government",
                "health",
                "society",
                "sports",
                "tech",
                "travel",
            ],
        ],
    )
    async def test_curated_recommendations_topics(self, topics):
        """Test the curated recommendations endpoint accepts valid topics."""
        async with AsyncClient(app=app, base_url="http://test") as ac:
            response = await ac.post(
                "/api/v1/curated-recommendations", json={"locale": "en-US", "topics": topics}
            )
            assert response.status_code == 200, f"{topics} resulted in {response.status_code}"

    @pytest.mark.asyncio
    async def test_curated_recommendations_preferred_topic(self, mocker):
        """Test the curated recommendations endpoint accepts a preferred topic & reorders the list."""
        is_boostable_spy = mocker.spy(CuratedRecommendationsProvider, "is_boostable")
        boost_preferred_topic_spy = mocker.spy(
            CuratedRecommendationsProvider, "boost_preferred_topic"
        )
        async with AsyncClient(app=app, base_url="http://test") as ac:
            response = await ac.post(
                "/api/v1/curated-recommendations", json={"locale": "en-US", "topics": ["health"]}
            )
            data = response.json()
            corpus_items = data["data"]

            assert response.status_code == 200
            # assert total of 80 items returned
            assert len(corpus_items) == 80
            # assert is_boostable was called
            is_boostable_spy.assert_called_once()
            # assert boost_preferred_topic was called
            boost_preferred_topic_spy.assert_called_once()

    @pytest.mark.asyncio
    @freezegun.freeze_time("2012-01-14 03:25:34", tz_offset=0)
    @pytest.mark.parametrize(
        "preferred_topics",
        [
            # rec with topic FOOD is already the first rec in the list
            [Topic.FOOD, Topic.EDUCATION],
            # rec with topic CAREER is already the second rec in the list
            [Topic.POLITICS, Topic.CAREER],
        ],
    )
    async def test_curated_recommendations_preferred_topic_no_reorder(
        self, preferred_topics, mocker
    ):
        """Test the curated recommendations endpoint accepts a preferred topic & does
        not reorder the list if preferred topics already in top 2 recs.
        """
        is_boostable_spy = mocker.spy(CuratedRecommendationsProvider, "is_boostable")
        boost_preferred_topic_spy = mocker.spy(
            CuratedRecommendationsProvider, "boost_preferred_topic"
        )
        async with AsyncClient(app=app, base_url="http://test") as ac:
            print("preferred_topics: ", preferred_topics)
            response = await ac.post(
                "/api/v1/curated-recommendations",
                json={"locale": "en-US", "topics": preferred_topics},
            )
            data = response.json()
            corpus_items = data["data"]

            assert response.status_code == 200
            # assert total of 80 items returned
            assert len(corpus_items) == 80
            # assert is_boostable was called
            is_boostable_spy.assert_called_once()
            # assert boost_preferred_topic was not called
            boost_preferred_topic_spy.assert_not_called()

    @pytest.mark.asyncio
    @pytest.mark.parametrize(
        "topics",
        [
            "arts",  # Must be wrapped in a list
            ["not-a-valid-topic"],
        ],
    )
    async def test_curated_recommendations_topics_failure(self, topics):
        """Test the curated recommendations endpoint rejects invalid topics."""
        async with AsyncClient(app=app, base_url="http://test") as ac:
            response = await ac.post(
                "/api/v1/curated-recommendations", json={"locale": "en-US", "topics": topics}
            )
            assert response.status_code == 400

    @pytest.mark.asyncio
    async def test_curated_recommendations_locale_bad_request(self):
        """Test the curated recommendations endpoint response is 400 if locale is not provided"""
        async with AsyncClient(app=app, base_url="http://test") as ac:
            # Mock the endpoint
            response = await ac.post("/api/v1/curated-recommendations", json={"foo": "bar"})

            # Check if the response returns 400
            assert response.status_code == 400


class TestCorpusApiCaching:
    """Tests covering the caching behavior of the Corpus backend"""

    @freezegun.freeze_time("2012-01-14 03:21:34", tz_offset=0)
    @pytest.mark.asyncio
    async def test_single_request_multiple_fetches(self, corpus_http_client):
        """Test that only a single request is made to the curated-corpus-api."""
        async with AsyncClient(app=app, base_url="http://test") as ac:
            # Gather multiple fetch calls
            results = await asyncio.gather(fetch_en_us(ac), fetch_en_us(ac), fetch_en_us(ac))

            # Assert that exactly one request was made to the corpus api
            corpus_http_client.post.assert_called_once()

            # Assert that the results are the same
            assert all(results[0].json() == result.json() for result in results)

    @freezegun.freeze_time("2012-01-14 00:00:00", tick=True, tz_offset=0)
    @pytest.mark.parametrize("error_type", ["graphql", "http"])
    @pytest.mark.asyncio
    async def test_single_request_multiple_failed_fetches(
        self,
        corpus_http_client,
        fixture_request_data,
        fixture_response_data,
        fixture_graphql_200ok_with_error_response,
        caplog,
        error_type,
    ):
        """Test that only a few requests are made to the curated-corpus-api when it is down.
        Additionally, test that if the backend returns a GraphQL error, it is handled correctly.
        """
        async with AsyncClient(app=app, base_url="http://test") as ac:
            start_time = datetime.now()

            def temporary_downtime(*args, **kwargs):
                # Simulate the backend being unavailable for 0.2 seconds.
                if datetime.now() < start_time + timedelta(seconds=0.2):
                    if error_type == "graphql":
                        return Response(
                            status_code=200,
                            json=fixture_graphql_200ok_with_error_response,
                            request=fixture_request_data,
                        )
                    elif error_type == "http":
                        return Response(status_code=503, request=fixture_request_data)
                else:
                    return Response(
                        status_code=200,
                        json=fixture_response_data,
                        request=fixture_request_data,
                    )

            corpus_http_client.post = AsyncMock(side_effect=temporary_downtime)

            # Hit the endpoint until a 200 response is received.
            while datetime.now() < start_time + timedelta(seconds=1):
                try:
                    result = await fetch_en_us(ac)
                    if result.status_code == 200:
                        break
                except HTTPStatusError:
                    pass

            assert result.status_code == 200

            # Assert that we did not send a lot of requests to the backend
            # call_count is 400+ for me locally when CorpusApiBackend._backoff_time is changed to 0.
            assert corpus_http_client.post.call_count == 2

            # Assert that a warning was logged with a descriptive message.
            warnings = [r for r in caplog.records if r.levelname == "WARNING"]
<<<<<<< HEAD
            assert len(warnings) == 1
            if error_type == "graphql":
                assert (
                    'Could not find Scheduled Surface with id of "NEW_TAB_EN_UX".'
                ) in warnings[0].message
            elif error_type == "http":
                assert (
                    "Retrying CorpusApiBackend._fetch_from_backend once after "
                    "Server error '503 Service Unavailable'"
                ) in warnings[0].message
=======
            assert len(warnings) == 2
            assert (
                "Retrying CorpusApiBackend._fetch_from_backend once after "
                "Server error '503 Service Unavailable'"
            ) in warnings[0].message
            assert ("Returning latest valid cached data.") in warnings[1].message
>>>>>>> ac3a388a

    @pytest.mark.asyncio
    async def test_cache_returned_on_subsequent_calls(
        self, corpus_http_client, fixture_response_data, fixture_request_data
    ):
        """Test that the cache expires, and subsequent requests return new data."""
        with freezegun.freeze_time(tick=True) as frozen_datetime:
            async with AsyncClient(app=app, base_url="http://test") as ac:
                # First fetch to populate cache
                initial_response = await fetch_en_us(ac)
                initial_data = initial_response.json()

                for item in fixture_response_data["data"]["scheduledSurface"]["items"]:
                    item["corpusItem"]["title"] += " (NEW)"  # Change all the titles
                corpus_http_client.post.return_value = Response(
                    status_code=200,
                    json=fixture_response_data,
                    request=fixture_request_data,
                )

                # Progress time to after the cache expires.
                frozen_datetime.tick(delta=CorpusApiBackend.cache_time_to_live_max)
                frozen_datetime.tick(delta=timedelta(seconds=1))

                # When the cache is expired, the first fetch may return stale data.
                await fetch_en_us(ac)
                await asyncio.sleep(0.01)  # Allow asyncio background task to make an API request

                # Next fetch should get the new data
                new_response = await fetch_en_us(ac)
                assert corpus_http_client.post.call_count == 2
                new_data = new_response.json()
                assert new_data["recommendedAt"] > initial_data["recommendedAt"]
                assert all("NEW" in item["title"] for item in new_data["data"])

    @freezegun.freeze_time("2012-01-14 00:00:00", tick=True, tz_offset=0)
    @pytest.mark.asyncio
    async def test_valid_cache_returned_on_error(
        self, corpus_http_client, fixture_request_data, caplog
    ):
        """Test that the cache does not cache error data even if expired & returns latest valid data from cache."""
        with freezegun.freeze_time(tick=True) as frozen_datetime:
            async with AsyncClient(app=app, base_url="http://test") as ac:
                # First fetch to populate cache with good data
                initial_response = await fetch_en_us(ac)
                initial_data = initial_response.json()
                assert initial_response.status_code == 200

                # Simulate 503 error from Corpus API
                corpus_http_client.post.return_value = Response(
                    status_code=503,
                    request=fixture_request_data,
                )

                # Progress time to after the cache expires.
                frozen_datetime.tick(delta=CorpusApiBackend.cache_time_to_live_max)
                frozen_datetime.tick(delta=timedelta(seconds=1))

                # Try to fetch data when cache expired
                new_response = await fetch_en_us(ac)
                new_data = new_response.json()
                await asyncio.sleep(0.01)  # Allow asyncio background task to make an API request
                # assert that Corpus API was called 3 times
                # 1st time during initial good request
                # 2nd time when cache expired, status code == 503
                # 3rd time when trying Corpus API once again, status code == 503
                assert corpus_http_client.post.call_count == 3

                # Assert that 2 warnings were logged with a descriptive message.
                warnings = [r for r in caplog.records if r.levelname == "WARNING"]
                assert len(warnings) == 2
                assert (
                    "Exception occurred on first attempt to fetch: "
                    "Retrying CorpusApiBackend._fetch_from_backend once after "
                    "Server error '503 Service Unavailable'"
                ) in warnings[0].message
                assert ("Returning latest valid cached data.") in warnings[1].message

                assert new_response.status_code == 200
                assert len(initial_data) == len(new_data)
                assert all([a == b for a, b in zip(initial_data, new_data)])


class TestCuratedRecommendationsMetrics:
    """Tests that the right metrics are recorded for curated-recommendations requests"""

    @pytest.mark.asyncio
    async def test_metrics_cache_miss(self, mocker: MockerFixture) -> None:
        """Test that metrics are recorded when corpus api items are not yet cached."""
        report = mocker.patch.object(aiodogstatsd.Client, "_report")

        async with AsyncClient(app=app, base_url="http://test") as ac:
            await fetch_en_us(ac)

            # TODO: Remove reliance on internal details of aiodogstatsd
            metric_keys: list[str] = [call.args[0] for call in report.call_args_list]
            assert metric_keys == [
                "corpus_api.request.timing",
                "corpus_api.request.status_codes.200",
                "post.api.v1.curated-recommendations.timing",
                "post.api.v1.curated-recommendations.status_codes.200",
                "response.status_codes.200",
            ]

    @pytest.mark.asyncio
    async def test_metrics_cache_hit(self, mocker: MockerFixture) -> None:
        """Test that metrics are recorded when corpus api items are cached."""
        async with AsyncClient(app=app, base_url="http://test") as ac:
            # The first call populates the cache.
            await fetch_en_us(ac)

            # This test covers only the metrics emitted from the following cached call.
            report = mocker.patch.object(aiodogstatsd.Client, "_report")
            await fetch_en_us(ac)

            # TODO: Remove reliance on internal details of aiodogstatsd
            metric_keys: list[str] = [call.args[0] for call in report.call_args_list]
            assert metric_keys == [
                "post.api.v1.curated-recommendations.timing",
                "post.api.v1.curated-recommendations.status_codes.200",
                "response.status_codes.200",
            ]

    @pytest.mark.asyncio
    async def test_metrics_corpus_api_error(
        self, mocker: MockerFixture, corpus_http_client, fixture_request_data
    ) -> None:
        """Test that metrics are recorded when the curated-corpus-api returns a 500 error"""
        report = mocker.patch.object(aiodogstatsd.Client, "_report")

        async with AsyncClient(app=app, base_url="http://test") as ac:
            corpus_http_client.post.return_value = Response(
                status_code=500,
                request=fixture_request_data,
            )

            await fetch_en_us(ac)

            # TODO: Remove reliance on internal details of aiodogstatsd
            metric_keys: list[str] = [call.args[0] for call in report.call_args_list]
            assert (
                metric_keys
                == [
                    "corpus_api.request.timing",
                    "corpus_api.request.status_codes.500",
                    "corpus_api.request.timing",
                    "corpus_api.request.status_codes.500",
                    "post.api.v1.curated-recommendations.timing",
                    "post.api.v1.curated-recommendations.status_codes.200",  # final call should return 200
                    "response.status_codes.200",
                ]
            )<|MERGE_RESOLUTION|>--- conflicted
+++ resolved
@@ -481,25 +481,17 @@
 
             # Assert that a warning was logged with a descriptive message.
             warnings = [r for r in caplog.records if r.levelname == "WARNING"]
-<<<<<<< HEAD
-            assert len(warnings) == 1
+            assert len(warnings) == 2
             if error_type == "graphql":
                 assert (
                     'Could not find Scheduled Surface with id of "NEW_TAB_EN_UX".'
                 ) in warnings[0].message
             elif error_type == "http":
                 assert (
-                    "Retrying CorpusApiBackend._fetch_from_backend once after "
-                    "Server error '503 Service Unavailable'"
-                ) in warnings[0].message
-=======
-            assert len(warnings) == 2
-            assert (
-                "Retrying CorpusApiBackend._fetch_from_backend once after "
-                "Server error '503 Service Unavailable'"
-            ) in warnings[0].message
-            assert ("Returning latest valid cached data.") in warnings[1].message
->>>>>>> ac3a388a
+                           "Retrying CorpusApiBackend._fetch_from_backend once after "
+                           "Server error '503 Service Unavailable'"
+                       ) in warnings[0].message
+                assert ("Returning latest valid cached data.") in warnings[1].message
 
     @pytest.mark.asyncio
     async def test_cache_returned_on_subsequent_calls(
