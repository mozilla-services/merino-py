--- conflicted
+++ resolved
@@ -26,6 +26,7 @@
     Engagement,
 )
 from merino.curated_recommendations.protocol import CuratedRecommendation
+from merino.curated_recommendations.rankers import Rankers
 from merino.main import app
 from merino.metrics import get_metrics_client
 
@@ -124,7 +125,7 @@
 
 @pytest.fixture(name="corpus_provider")
 def provider(
-    corpus_backend: CorpusApiBackend, engagement_backend: EngagementBackend
+        corpus_backend: CorpusApiBackend, engagement_backend: EngagementBackend
 ) -> CuratedRecommendationsProvider:
     """Mock curated recommendations provider."""
     return CuratedRecommendationsProvider(
@@ -153,27 +154,16 @@
     async with AsyncClient(app=app, base_url="http://test") as ac:
         # expected recommendation with topic = None
         expected_recommendation = CuratedRecommendation(
-            scheduledCorpusItemId="886ce027-4e50-4b29-ba13-ad799e77e382",
+            scheduledCorpusItemId="de614b6b-6df6-470a-97f2-30344c56c1b3",
             url=HttpUrl(
-                "https://getpocket.com/explore/item/a-hot-drink-on-a-hot-day-can-cool-you-down?utm_source=pocket-newtab-en-us"
+                "https://getpocket.com/explore/item/milk-powder-is-the-key-to-better-cookies-brownies-and-cakes?utm_source=pocket-newtab-en-us"
             ),
-<<<<<<< HEAD
-            title="A Hot Drink on a Hot Day Can Cool You Down",
-            excerpt="A rigorous experiment revealed that on a hot, dry day, drinking a hot beverage can help your "
-            "body stay cool.",
+            title="Milk Powder Is the Key to Better Cookies, Brownies, and Cakes",
+            excerpt="Consider this pantry staple your secret ingredient for making more flavorful desserts.",
             topic=Topic.FOOD,
-            publisher="Smithsonian Magazine",
-=======
-            tileId=4530137150580366,
-            title="Thunder, Bells, and Silence: the Eclipse That Went Extinct",
-            excerpt="Juneteenth isn’t the “other” Independence Day, it is THE Independence Day.",
-            topic=Topic.CAREER,
-            publisher="The Marginalian",
->>>>>>> f98b6040
-            imageUrl=HttpUrl(
-                "https://s3.amazonaws.com/pocket-curatedcorpusapi-prod-images/968a6566-df7a-4f7d-aefd-8678853544b1.jpeg"
-            ),
-            receivedRank=1,
+            publisher="Epicurious",
+            imageUrl="https://s3.us-east-1.amazonaws.com/pocket-curatedcorpusapi-prod-images/40e30ce2-a298-4b34-ab58-8f0f3910ee39.jpeg",
+            receivedRank=0,
         )
         # Mock the endpoint
         response = await fetch_en_us(ac)
@@ -387,7 +377,7 @@
     async def test_curated_recommendations_preferred_topic(self, mocker, fixture_response_data):
         """Test the curated recommendations endpoint accepts a preferred topic & reorders the list."""
         boost_preferred_topic_spy = mocker.spy(
-            CuratedRecommendationsProvider, "boost_preferred_topic"
+            Rankers, "boost_preferred_topic"
         )
         async with AsyncClient(app=app, base_url="http://test") as ac:
             response = await ac.post(
@@ -412,32 +402,20 @@
 
     @pytest.mark.asyncio
     @freezegun.freeze_time("2012-01-14 03:25:34", tz_offset=0)
-<<<<<<< HEAD
     async def test_curated_recommendations_preferred_topic_no_reorder(
-        self, mocker, fixture_response_data_short, fixture_request_data, corpus_http_client
+            self, mocker, fixture_response_data_short, fixture_request_data, corpus_http_client
     ):
-=======
-    async def test_curated_recommendations_preferred_topic_no_reorder(self, mocker):
->>>>>>> f98b6040
         """Test the curated recommendations endpoint accepts a preferred topic & does
         not reorder the list if preferred topics already in top 2 recs.
         """
         boost_preferred_topic_spy = mocker.spy(
-            CuratedRecommendationsProvider, "boost_preferred_topic"
+            Rankers, "boost_preferred_topic"
         )
         async with AsyncClient(app=app, base_url="http://test") as ac:
-<<<<<<< HEAD
             corpus_http_client.post.return_value = Response(
                 status_code=200,
                 json=fixture_response_data_short,
                 request=fixture_request_data,
-=======
-            preferred_topics = [Topic.POLITICS, Topic.CAREER]
-            print("preferred_topics: ", preferred_topics)
-            response = await ac.post(
-                "/api/v1/curated-recommendations",
-                json={"locale": "en-US", "topics": preferred_topics},
->>>>>>> f98b6040
             )
             response = await fetch_en_us(ac)
             data = response.json()
@@ -452,8 +430,8 @@
             # so order remains the same
             for i in range(len(corpus_items)):
                 assert (
-                    fixture_response_data_short["data"]["scheduledSurface"]["items"][i]["id"]
-                    == corpus_items[i]["scheduledCorpusItemId"]
+                        fixture_response_data_short["data"]["scheduledSurface"]["items"][i]["id"]
+                        == corpus_items[i]["scheduledCorpusItemId"]
                 )
 
     @pytest.mark.asyncio
@@ -502,7 +480,7 @@
     @freezegun.freeze_time("2012-01-14 00:00:00", tick=True, tz_offset=0)
     @pytest.mark.asyncio
     async def test_single_request_multiple_failed_fetches(
-        self, corpus_http_client, fixture_request_data, fixture_response_data, caplog
+            self, corpus_http_client, fixture_request_data, fixture_response_data, caplog
     ):
         """Test that only a few requests are made to the curated-corpus-api when it is down."""
         async with AsyncClient(app=app, base_url="http://test") as ac:
@@ -540,14 +518,14 @@
             warnings = [r for r in caplog.records if r.levelname == "WARNING"]
             assert len(warnings) == 2
             assert (
-                "Retrying CorpusApiBackend._fetch_from_backend once after "
-                "Server error '503 Service Unavailable'"
-            ) in warnings[0].message
+                       "Retrying CorpusApiBackend._fetch_from_backend once after "
+                       "Server error '503 Service Unavailable'"
+                   ) in warnings[0].message
             assert ("Returning latest valid cached data.") in warnings[1].message
 
     @pytest.mark.asyncio
     async def test_cache_returned_on_subsequent_calls(
-        self, corpus_http_client, fixture_response_data, fixture_request_data
+            self, corpus_http_client, fixture_response_data, fixture_request_data
     ):
         """Test that the cache expires, and subsequent requests return new data."""
         with freezegun.freeze_time(tick=True) as frozen_datetime:
@@ -582,7 +560,7 @@
     @freezegun.freeze_time("2012-01-14 00:00:00", tick=True, tz_offset=0)
     @pytest.mark.asyncio
     async def test_valid_cache_returned_on_error(
-        self, corpus_http_client, fixture_request_data, caplog
+            self, corpus_http_client, fixture_request_data, caplog
     ):
         """Test that the cache does not cache error data even if expired & returns latest valid data from cache."""
         with freezegun.freeze_time(tick=True) as frozen_datetime:
@@ -616,10 +594,10 @@
                 warnings = [r for r in caplog.records if r.levelname == "WARNING"]
                 assert len(warnings) == 2
                 assert (
-                    "Exception occurred on first attempt to fetch: "
-                    "Retrying CorpusApiBackend._fetch_from_backend once after "
-                    "Server error '503 Service Unavailable'"
-                ) in warnings[0].message
+                           "Exception occurred on first attempt to fetch: "
+                           "Retrying CorpusApiBackend._fetch_from_backend once after "
+                           "Server error '503 Service Unavailable'"
+                       ) in warnings[0].message
                 assert ("Returning latest valid cached data.") in warnings[1].message
 
                 assert new_response.status_code == 200
@@ -669,7 +647,7 @@
 
     @pytest.mark.asyncio
     async def test_metrics_corpus_api_error(
-        self, mocker: MockerFixture, corpus_http_client, fixture_request_data
+            self, mocker: MockerFixture, corpus_http_client, fixture_request_data
     ) -> None:
         """Test that metrics are recorded when the curated-corpus-api returns a 500 error"""
         report = mocker.patch.object(aiodogstatsd.Client, "_report")
@@ -685,16 +663,16 @@
             # TODO: Remove reliance on internal details of aiodogstatsd
             metric_keys: list[str] = [call.args[0] for call in report.call_args_list]
             assert (
-                metric_keys
-                == [
-                    "corpus_api.request.timing",
-                    "corpus_api.request.status_codes.500",
-                    "corpus_api.request.timing",
-                    "corpus_api.request.status_codes.500",
-                    "post.api.v1.curated-recommendations.timing",
-                    "post.api.v1.curated-recommendations.status_codes.200",  # final call should return 200
-                    "response.status_codes.200",
-                ]
+                    metric_keys
+                    == [
+                        "corpus_api.request.timing",
+                        "corpus_api.request.status_codes.500",
+                        "corpus_api.request.timing",
+                        "corpus_api.request.status_codes.500",
+                        "post.api.v1.curated-recommendations.timing",
+                        "post.api.v1.curated-recommendations.status_codes.200",  # final call should return 200
+                        "response.status_codes.200",
+                    ]
             )
 
 
