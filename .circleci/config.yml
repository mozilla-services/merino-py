# These environment variables must be set in CircleCI UI
#
# DOCKERHUB_REPO - docker hub repo, format: <username>/<repo>
# DOCKER_USER    - login info for docker hub
# DOCKER_PASS

version: 2.1

workflows:
  pr-workflow:
    jobs:
      - checks: &pr-filters
          filters:
            branches:
              ignore: main
      - unit-tests:
          <<: *pr-filters
      - contract-tests:
          <<: *pr-filters
          requires:
            - checks
      - docs-build:
          <<: *pr-filters

  main-workflow:
    jobs:
      - checks: &main-filters
          filters:
            branches:
              only: main
      - unit-tests:
          <<: *main-filters
      - contract-tests:
          <<: *pr-filters
          requires:
            - checks
      - docs-build:
          <<: *main-filters
      - docs-publish-github-pages:
          <<: *main-filters
          requires:
            - docs-build
      - docker-image-publish-stage:
          <<: *main-filters
          requires:
            - checks
<<<<<<< HEAD
            - contract-tests
=======
>>>>>>> 7d28f127
            - unit-tests
      # The following job will require manual approval in the CircleCI web application.
      # Once provided, and when all the requirements are fullfilled (e.g. tests)
      - unhold-to-deploy-to-prod:
          <<: *main-filters
          type: approval
          requires:
            - checks
<<<<<<< HEAD
            - contract-tests
=======
>>>>>>> 7d28f127
            - unit-tests
      # On approval of the `unhold-to-deploy-to-prod` job, any successive job that requires it
      # will run. In this case, it's manually triggering deployment to production.
      - docker-image-publish-prod:
          <<: *main-filters
          requires:
            - unhold-to-deploy-to-prod

jobs:
  checks:
    docker:
      - image: cimg/python:3.10
    steps:
      - checkout
      - run:
          name: Code linting
          command: make lint
  unit-tests:
    docker:
      - image: cimg/python:3.10
    steps:
      - checkout
      - run:
          name: Testing
          command: make test
  contract-tests:
    machine:
      docker_layer_caching: true
      image: ubuntu-2004:202101-01 # Ubuntu 20.04, Docker v20.10.2, Docker Compose v1.28.2
    working_directory: ~/merino
    steps:
      - checkout
      - run:
          name: Contract tests
          command: |
            sudo chown 1000:1000 tests/contract/kinto-attachments
            make contract-tests
  docker-image-publish-stage:
    docker:
      - image: cimg/base:2022.08
    steps:
      - checkout
      - setup_remote_docker:
          docker_layer_caching: true
      - write-version
      - store_artifacts:
          path: version.json
      - run:
          name: Build image
          command: docker build -t app:build .
      - dockerhub-login
      - run:
          name: Push to Docker Hub
          command: |
            if [ "${CIRCLE_BRANCH}" == "main" ]; then
              DOCKER_TAG="${CIRCLE_SHA1}"
            fi

            if [ -n "${DOCKER_TAG}" ]; then
              echo ${DOCKERHUB_REPO}:${DOCKER_TAG}
              docker tag app:build ${DOCKERHUB_REPO}:${DOCKER_TAG}
              docker images
              docker push "${DOCKERHUB_REPO}:${DOCKER_TAG}"
            else
              echo "Not pushing to dockerhub for tag=${CIRCLE_TAG} branch=${CIRCLE_BRANCH}"
            fi
  docker-image-publish-prod:
    docker:
      - image: cimg/base:2022.08
    steps:
      - checkout
      - setup_remote_docker:
          docker_layer_caching: true
      - write-version
      - store_artifacts:
          path: version.json
      - run:
          name: Build image
          command: docker build -t app:build .
      - dockerhub-login
      - run:
          name: Push to Docker Hub (prod)
          # Using a different tag `prod-{CIRCLE_SHA1}` for production deployments
          command: |
            if [ "${CIRCLE_BRANCH}" == "main" ]; then
              DOCKER_TAG="prod-${CIRCLE_SHA1}"
            fi

            if [ -n "${DOCKER_TAG}" ]; then
              echo ${DOCKERHUB_REPO}:${DOCKER_TAG}
              docker tag app:build ${DOCKERHUB_REPO}:${DOCKER_TAG}
              docker images
              docker push "${DOCKERHUB_REPO}:${DOCKER_TAG}"
            else
              echo "Not pushing to dockerhub for tag=${CIRCLE_TAG} branch=${CIRCLE_BRANCH}"
            fi
  docs-build:
    docker:
      - image: cimg/rust:1.63
    steps:
      - checkout
      - run:
          name: Setup Build docs
          command: |
            cargo install mdbook
      - run:
          name: Build docs
          command: |
            ./dev/make-all-docs.sh
            mkdir workspace
            cp -r ./book workspace/doc
      - persist_to_workspace:
          root: workspace
          paths:
            - doc
  docs-publish-github-pages:
    docker:
      - image: node
    steps:
      - checkout
      - attach_workspace:
          at: workspace
      - run:
          name: Disable jekyll builds
          command: touch workspace/doc/.nojekyll
      - add_ssh_keys:
          fingerprints:
            - "af:ac:a0:85:b4:a1:af:4d:e1:08:42:b5:16:e3:67:2d"
      - run:
          name: Deploy docs to gh-pages
          command: |
            npx --yes gh-pages@4.0.0 \
              --user "ci-build <ci-build@merino.mozilla.org>" \
              --message "[skip ci] Docs updates" \
              --dist workspace/doc

commands:
  dockerhub-login:
    steps:
      - run:
          name: Login to Dockerhub
          command: |
            if [ "${DOCKER_USER}" == "" ] || [ "${DOCKER_PASS}" == "" ]; then
              echo "Skipping Login to DockerHub, credentials unavailable"
            else
              echo "${DOCKER_PASS}" | docker login -u="${DOCKER_USER}" --password-stdin
            fi

  write-version:
    steps:
      - run:
          name: Create a version.json
          command: |
            # create a version.json per
            # https://github.com/mozilla-services/Dockerflow/blob/master/docs/version_object.md
            printf '{"commit":"%s","version":"%s","source":"https://github.com/%s/%s","build":"%s"}\n' \
            "$CIRCLE_SHA1" \
            "$CIRCLE_TAG" \
            "$CIRCLE_PROJECT_USERNAME" \
            "$CIRCLE_PROJECT_REPONAME" \
            "$CIRCLE_BUILD_URL" > version.json

  skip-if-do-not-deploy:
    steps:
      - run:
          name: Check if deployment is disallowed
          # This relies on the [do not deploy] text to be available in the
          # merge commit when merging the PR to 'main'.
          command: |
            if git log -1 "$CIRCLE_SHA1" | grep -q '\[do not deploy\]'; then
                echo "Skipping remaining steps in this job: deployment was disabled for this commit."
                circleci-agent step halt

                # No need to deploy, just cancel the rest of jobs of the workflow.
                # See API detail: https://circleci.com/docs/api/v2/index.html#operation/cancelWorkflow

                curl -X POST https://circleci.com/api/v2/workflow/${CIRCLE_WORKFLOW_ID}/cancel \
                -H 'Accept: application/json' \
                -H 'Circle-Token: ${SKIP_DEPLOY_API_TOKEN}'
            fi<|MERGE_RESOLUTION|>--- conflicted
+++ resolved
@@ -44,10 +44,7 @@
           <<: *main-filters
           requires:
             - checks
-<<<<<<< HEAD
             - contract-tests
-=======
->>>>>>> 7d28f127
             - unit-tests
       # The following job will require manual approval in the CircleCI web application.
       # Once provided, and when all the requirements are fullfilled (e.g. tests)
@@ -56,10 +53,7 @@
           type: approval
           requires:
             - checks
-<<<<<<< HEAD
             - contract-tests
-=======
->>>>>>> 7d28f127
             - unit-tests
       # On approval of the `unhold-to-deploy-to-prod` job, any successive job that requires it
       # will run. In this case, it's manually triggering deployment to production.
