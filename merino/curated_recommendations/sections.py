--- conflicted
+++ resolved
@@ -307,11 +307,7 @@
         A dict mapping section IDs to fully-configured Section models.
     """
     # 1. Get ALL corpus sections
-<<<<<<< HEAD
-    corpus_sections = await get_corpus_sections(sections_backend, scheduled_surface_backend, surface_id, 1)
-=======
-    corpus_sections_all = await get_corpus_sections(sections_backend, surface_id, 1)
->>>>>>> 195b7e59
+    corpus_sections_all = await get_corpus_sections(sections_backend, scheduled_surface_backend, surface_id, 1)
 
     # 2. If ML sections are NOT requested, filter to legacy sections
     subtopic_experiment_enabled = is_ml_sections_experiment(request)
