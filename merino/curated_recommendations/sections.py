--- conflicted
+++ resolved
@@ -318,7 +318,6 @@
     )
 
 
-<<<<<<< HEAD
 def is_custom_sections_experiment(request: CuratedRecommendationsRequest) -> bool:
     """Return True if custom sections should be included based on experiments."""
     return is_enrolled_in_experiment(
@@ -332,23 +331,6 @@
     )
 
 
-def get_crawl_experiment_branch(request: CuratedRecommendationsRequest) -> str | None:
-    """Return the branch name for the RSS vs. Zyte experiment
-
-    Branches:
-    - control: Non-crawl legacy topics only
-    - treatment-crawl: Crawl legacy topics only
-    - treatment-crawl-subtopics: Crawl legacy topics + non-crawl subtopics
-
-    """
-    if is_scheduler_holdback_experiment(request) or request.region != "US":
-        return CrawlExperimentBranchName.CONTROL.value
-
-    return CrawlExperimentBranchName.TREATMENT_CRAWL_PLUS_SUBTOPICS.value
-
-
-=======
->>>>>>> e02c59b3
 def get_ranking_rescaler_for_branch(
     request: CuratedRecommendationsRequest,
 ) -> ExperimentRescaler | None:
@@ -750,13 +732,8 @@
     # 14. Prune undersized sections
     sections = get_sections_with_enough_items(sections)
 
-<<<<<<< HEAD
     # 16. Rank the sections according to follows and engagement. 'Top Stories' goes at the top.
     sections = ranker.rank_sections(
-=======
-    # 15. Rank the sections according to follows and engagement. 'Top Stories' goes at the top.
-    sections = rank_sections(
->>>>>>> e02c59b3
         sections,
         request.sections,
         personal_interests,
