"""Module for building and ranking curated recommendation sections."""

import logging
from collections import defaultdict
from copy import deepcopy
from typing import DefaultDict

from merino.curated_recommendations import EngagementBackend
from merino.curated_recommendations.corpus_backends.protocol import (
    SectionsProtocol,
    SurfaceId,
    CorpusSection,
    CorpusItem,
    Topic,
    ScheduledSurfaceProtocol,
)
from merino.curated_recommendations.layouts import (
    layout_4_medium,
    layout_4_large,
    layout_6_tiles,
    layout_7_tiles_2_ads,
)
from merino.curated_recommendations.localization import get_translation
from merino.curated_recommendations.prior_backends.experiment_rescaler import (
    SubsectionsExperimentRescaler,
    SUBTOPIC_EXPERIMENT_CURATED_ITEM_FLAG,
)
from merino.curated_recommendations.prior_backends.protocol import PriorBackend, ExperimentRescaler
from merino.curated_recommendations.protocol import (
    CuratedRecommendationsRequest,
    CuratedRecommendation,
    Section,
    SectionConfiguration,
    ExperimentName,
<<<<<<< HEAD
    ProcessedInterests,
=======
    CrawlExperimentBranchName,
    InferredInterests,
>>>>>>> 9314e8b1
    Layout,
)
from merino.curated_recommendations.rankers import (
    thompson_sampling,
    boost_followed_sections,
    section_thompson_sampling,
    put_top_stories_first,
    greedy_personalized_section_rank,
)
from merino.curated_recommendations.utils import is_enrolled_in_experiment

logger = logging.getLogger(__name__)

LAYOUT_CYCLE = [layout_6_tiles, layout_4_large, layout_4_medium]
TOP_STORIES_COUNT = 6
DOUBLE_ROW_TOP_STORIES_COUNT = 9
TOP_STORIES_SECTION_EXTRA_COUNT = 5  # Extra top stories pulled from later sections


def map_section_item_to_recommendation(
    item: CorpusItem, rank: int, section_id: str, experiment_flags: set[str] | None = None
) -> CuratedRecommendation:
    """Map a CorpusItem to a CuratedRecommendation.

    Args:
        item: The corpus item to map.
        rank: The received rank of the recommendation.
        section_id: The external ID of the section used for the features key.
        experiment_flags: A set indicating special memberships of the content item
    Returns:
        A CuratedRecommendation.
    """
    # We use a feature prefix of "t_" for topics and "s_" for sections
    features = {f"s_{section_id}": 1.0}
    if item.topic is not None:
        features[f"t_{item.topic.value}"] = 1.0

    return CuratedRecommendation(
        **item.model_dump(),
        receivedRank=rank,
        # Treat the section’s externalId as a weight-1.0 feature so the client can aggregate a
        # coarse interest vector. See also https://mozilla-hub.atlassian.net/wiki/x/FoV5Ww
        features=features,
        experiment_flags=experiment_flags,
    )


def map_corpus_section_to_section(
    corpus_section: CorpusSection,
    rank: int,
    layout: Layout = layout_6_tiles,
    is_legacy_section: bool = False,
) -> Section:
    """Map a CorpusSection to a Section with recommendations.

    Args:
        corpus_section: The corpus section to map.
        rank: The receivedFeedRank to assign to this section.
        which determines how the client orders the sections.
        layout: The layout for the Section. Defaults to layout_6_tiles to ensure
        Sections have enough recs for the biggest layout.
        is_legacy_section: If section is one of the standard historical sections

    Returns:
        A Section model containing mapped recommendations and default layout.
    """
    item_flags = set() if is_legacy_section else {SUBTOPIC_EXPERIMENT_CURATED_ITEM_FLAG}
    recommendations = [
        map_section_item_to_recommendation(
            item, rank, corpus_section.externalId, experiment_flags=item_flags
        )
        for rank, item in enumerate(corpus_section.sectionItems)
    ]
    return Section(
        receivedFeedRank=rank,
        recommendations=recommendations,
        title=corpus_section.title,
        iab=corpus_section.iab,
        layout=deepcopy(layout),
    )


async def _process_corpus_sections(
    corpus_sections_dict: dict[str, CorpusSection],
    min_feed_rank: int,
    surface_id: SurfaceId,
    scheduled_surface_backend: ScheduledSurfaceProtocol | None = None,
) -> dict[str, Section]:
    """Process corpus sections into Section objects with scheduled corpus item mapping.

    Args:
        corpus_sections_dict: Dict mapping section IDs to CorpusSection objects
        min_feed_rank: Starting rank offset for assigning receivedFeedRank
        scheduled_surface_backend: Backend interface to fetch scheduled corpus items
        surface_id: Surface ID for fetching scheduled corpus items

    Returns:
        A mapping from section IDs to Section objects, each with a unique receivedFeedRank
    """
    sid_map: dict[str, str | None] = {}
    if scheduled_surface_backend is not None:
        legacy_corpus = await scheduled_surface_backend.fetch(surface_id)
        for item in legacy_corpus:
            if item.scheduledCorpusItemId is not None:
                sid_map[item.corpusItemId] = item.scheduledCorpusItemId

    sections: dict[str, Section] = {}
    legacy_sections = get_legacy_topic_ids()

    for section_id, cs in corpus_sections_dict.items():
        rank = len(sections) + min_feed_rank
        sections[section_id] = map_corpus_section_to_section(
            cs, rank, is_legacy_section=section_id in legacy_sections
        )

    for section in sections.values():
        for r in section.recommendations:
            if r.corpusItemId in sid_map:
                r.update_scheduled_corpus_item_id(sid_map[r.corpusItemId])

    return sections


async def get_corpus_sections(
    sections_backend: SectionsProtocol,
    surface_id: SurfaceId,
    min_feed_rank: int,
    crawl_branch: str | None = None,
    include_subtopics: bool = False,
    scheduled_surface_backend: ScheduledSurfaceProtocol | None = None,
) -> dict[str, Section]:
    """Fetch editorially curated sections with optional RSS vs. Zyte experiment filtering.

    Args:
        sections_backend: Backend interface to fetch corpus sections.
        surface_id: Identifier for which surface to fetch sections.
        min_feed_rank: Starting rank offset for assigning receivedFeedRank.
        crawl_branch: The crawl experiment branch name or None.
        include_subtopics: Whether to include subtopic sections.
        scheduled_surface_backend: Backend interface to fetch scheduled corpus items (temporary)

    Returns:
        A mapping from section IDs to Section objects, each with a unique receivedFeedRank.
    """
    # Get raw corpus sections
    raw_corpus_sections = await sections_backend.fetch(surface_id)

    # Apply RSS vs. Zyte experiment filtering
    filtered_corpus_sections = filter_sections_by_crawl_experiment(
        raw_corpus_sections, crawl_branch, include_subtopics
    )

    # Process the sections using the shared logic, passing the dict directly
    return await _process_corpus_sections(
        filtered_corpus_sections,
        min_feed_rank,
        surface_id,
        scheduled_surface_backend,
    )


def exclude_recommendations_from_blocked_sections(
    recommendations: list[CuratedRecommendation],
    requested_sections: list[SectionConfiguration],
) -> list[CuratedRecommendation]:
    """Remove recommendations whose topic matches any blocked section.

    Args:
        recommendations: Original list of recommendations.
        requested_sections: SectionConfiguration objects indicating blocked sections.

    Returns:
        Filtered list of recommendations excluding those in blocked sections.
    """
    blocked_ids = {s.sectionId for s in requested_sections if s.isBlocked}
    return [rec for rec in recommendations if not rec.topic or rec.topic.value not in blocked_ids]


def adjust_ads_in_sections(sections: dict[str, Section]) -> None:
    """Disable ads in all sections except the first, second, third, fifth, seventh, and ninth.

    Args:
        sections: Mapping of section IDs to Section objects.

    Returns:
        None. Mutates tile.hasAd flags in-place.
    """
    allowed = {0, 1, 2, 4, 6, 8}
    for sec in sections.values():
        if sec.receivedFeedRank in allowed:
            continue
        for rl in sec.layout.responsiveLayouts:
            for tile in rl.tiles:
                tile.hasAd = False


def is_subtopics_experiment(request: CuratedRecommendationsRequest) -> bool:
    """Return True if subtopics should be included based on experiments.

    Include subtopics if:
    - ML sections experiment is enabled (treatment branch), OR
    - Crawl experiment is in the TREATMENT_CRAWL_PLUS_SUBTOPICS branch
    """
    ml_sections_enabled = is_enrolled_in_experiment(
        request, ExperimentName.ML_SECTIONS_EXPERIMENT.value, "treatment"
    )

    # Get the crawl experiment branch to check if it includes subtopics
    crawl_branch = get_crawl_experiment_branch(request)

    # Include subtopics if ml_sections is enabled OR if in crawl-plus-subtopics branch
    return (
        ml_sections_enabled
        or crawl_branch == CrawlExperimentBranchName.TREATMENT_CRAWL_PLUS_SUBTOPICS.value
    )


def get_crawl_experiment_branch(request: CuratedRecommendationsRequest) -> str | None:
    """Return the branch name for the RSS vs. Zyte experiment, or None if not enrolled.

    Branches:
    - control: Non-crawl legacy topics only
    - treatment-crawl: Crawl legacy topics only
    - treatment-crawl-plus-subtopics: Crawl legacy topics + non-crawl subtopics

    Handles both the regular experiment name and the optin- prefixed version for forced enrollment.
    """
    experiment_name = ExperimentName.RSS_VS_ZYTE_EXPERIMENT.value
    # Check for both the experiment name and the optin- prefixed version (forced enrollment)
    if (
        request.experimentName == experiment_name
        or request.experimentName == f"optin-{experiment_name}"
    ):
        return request.experimentBranch
    return None


def is_crawl_experiment_treatment(request: CuratedRecommendationsRequest) -> bool:
    """Return True if the user is in any treatment branch of the RSS vs. Zyte experiment."""
    branch = get_crawl_experiment_branch(request)
    return branch in [
        CrawlExperimentBranchName.TREATMENT_CRAWL.value,
        CrawlExperimentBranchName.TREATMENT_CRAWL_PLUS_SUBTOPICS.value,
    ]


def update_received_feed_rank(sections: dict[str, Section]):
    """Set receivedFeedRank such that it is incrementing from 0 to len(sections)"""
    for idx, sid in enumerate(sorted(sections, key=lambda k: sections[k].receivedFeedRank)):
        sections[sid].receivedFeedRank = idx


def get_legacy_topic_ids() -> set[str]:
    """Get the set of legacy topic IDs."""
    return {topic.value for topic in Topic}


def get_corpus_sections_for_legacy_topic(
    corpus_sections: dict[str, Section],
) -> dict[str, Section]:
    """Return corpus sections only those matching legacy topics."""
    legacy_topics = get_legacy_topic_ids()

    return {sid: section for sid, section in corpus_sections.items() if sid in legacy_topics}


def is_crawl_section_id(section_id: str) -> bool:
    """Check if a section ID represents a crawl section.

    Args:
        section_id: The section external ID to check

    Returns:
        True if the section ID ends with '_crawl', False otherwise
    """
    return section_id.endswith("_crawl")


def filter_sections_by_crawl_experiment(
    corpus_sections: list[CorpusSection],
    crawl_branch: str | None,
    include_subtopics: bool = False,
) -> dict[str, CorpusSection]:
    """Filter sections based on RSS vs. Zyte experiment branch.

    Args:
        corpus_sections: List of CorpusSection objects
        crawl_branch: The experiment branch name or None
        include_subtopics: Whether to include subtopic sections

    Returns:
        Filtered sections with _crawl suffix removed from keys for crawl sections
    """
    legacy_topics = get_legacy_topic_ids()
    result = {}

    for section in corpus_sections:
        section_id = section.externalId
        is_crawl_section = is_crawl_section_id(section_id)
        base_id = section_id.replace("_crawl", "") if is_crawl_section else section_id
        is_legacy = base_id in legacy_topics

        # Determine if we should include this section based on the branch
        if crawl_branch in [
            CrawlExperimentBranchName.TREATMENT_CRAWL.value,
            CrawlExperimentBranchName.TREATMENT_CRAWL_PLUS_SUBTOPICS.value,
        ]:
            # Treatment branches: use _crawl for legacy, regular for subtopics
            if is_legacy and is_crawl_section:
                result[base_id] = section
            elif (
                not is_legacy
                and not is_crawl_section
                and crawl_branch == CrawlExperimentBranchName.TREATMENT_CRAWL_PLUS_SUBTOPICS.value
            ):
                # Include non-crawl subtopics only in crawl-plus-subtopics branch
                result[base_id] = section
        else:
            # Control branch or no experiment: use non-_crawl sections
            if not is_crawl_section:
                # Include based on whether subtopics are enabled
                if is_legacy or include_subtopics:
                    result[base_id] = section

    return result


def remove_top_story_recs(
    recommendations: list[CuratedRecommendation], top_stories_rec_ids
) -> list[CuratedRecommendation]:
    """Remove recommendations that were included in the top stories section."""
    return [rec for rec in recommendations if rec.corpusItemId not in top_stories_rec_ids]


def cycle_layouts_for_ranked_sections(sections: dict[str, Section], layout_cycle: list[Layout]):
    """Cycle through layouts & assign final layouts to all ranked sections except 'top_stories_section'"""
    # Exclude top_stories_section from layout cycling
    ranked_sections = [
        section for sid, section in sections.items() if sid != "top_stories_section"
    ]
    for idx, section in enumerate(ranked_sections):
        section.layout = deepcopy(layout_cycle[idx % len(layout_cycle)])


def rank_sections(
    sections: dict[str, Section],
    section_configurations: list[SectionConfiguration] | None,
    engagement_backend: EngagementBackend,
    personal_interests: ProcessedInterests | None,
    experiment_rescaler: ExperimentRescaler | None,
) -> dict[str, Section]:
    """Apply a series of stable ranking passes to the sections feed, in order of priority.

    1. Pin the `top_stories_section` to receivedFeedRank 0 so it's always at the top.
    2. Promote any user-followed sections from `section_configurations` to appear immediately
       after Top Stories, ordered by recency (followedAt) and preserving their relative order.
    3. Apply Thompson sampling on engagement data (via `engagement_backend`) to the remaining
       sections for exploration/exploitation balance.

    Args:
        sections: a dict mapping section IDs to Section objects (with `receivedFeedRank` set).
        section_configurations: optional list of SectionConfiguration objects indicating which
            sections are followed/blocked and when they were followed.
        engagement_backend: provides engagement signals for Thompson sampling.
        personal_interests: provides personal interests.
        experiment_rescaler: Rescaler that can rescale based on experiment size

    Returns:
        The same `sections` dict, with each Section’s `receivedFeedRank` updated to the new order.
    """
    # 4th priority: reorder for exploration via Thompson sampling on engagement
    sections = section_thompson_sampling(
        sections, engagement_backend=engagement_backend, rescaler=experiment_rescaler
    )

    # 3rd priority: reorder based on inferred interest vector
    if personal_interests is not None:
        sections = greedy_personalized_section_rank(sections, personal_interests)

    # 2nd priority: boost followed sections, if any
    if section_configurations:
        sections = boost_followed_sections(section_configurations, sections)

    # 1st priority: always keep top stories at the very top
    sections = put_top_stories_first(sections)

    # Sort sections by receivedFeedRank
    sections = {
        sid: section
        for sid, section in sorted(sections.items(), key=lambda kv: kv[1].receivedFeedRank)
    }

    return sections


def get_top_story_list(
    items: list[CuratedRecommendation],
    top_count: int,
    extra_count: int = 0,
    extra_source_depth: int = 10,
):
    """Build a top story list of top_count items from a full list. Adds some extra items from further down
    in the list of recs with some care to not use the same topic more than once.

    Args:
     items: Ordered list of stories
     top_count: Number of most popular top stories to extract from the top of the list
     extra_count: Number of extra stories to extract from further down
     extra_source_depth: How deep to search after top stories when finding extras

    Returns: A list of top stories
    """
    max_per_topic = 1

    top_stories = items[:top_count]
    topic_counts: DefaultDict[Topic | None, int] = defaultdict(int)
    extra_items: list[CuratedRecommendation] = []
    for rec in items[
        top_count + extra_source_depth :
    ]:  # Skip some of the top items which we can leave in sections
        if len(extra_items) >= extra_count:
            break
        if topic_counts[rec.topic] < max_per_topic:
            topic_counts[rec.topic] += 1
            extra_items.append(rec)
    top_stories.extend(extra_items)
    for idx, rec in enumerate(top_stories):
        rec.receivedRank = idx
    return top_stories


async def get_sections(
    request: CuratedRecommendationsRequest,
    surface_id: SurfaceId,
    sections_backend: SectionsProtocol,
    scheduled_surface_backend: ScheduledSurfaceProtocol,
    engagement_backend: EngagementBackend,
    prior_backend: PriorBackend,
    personal_interests: ProcessedInterests | None = None,
    region: str | None = None,
) -> dict[str, Section]:
    """Build, rank, and layout recommendation sections for a "sections" experiment.

    Args:
        request: The full API request containing feeds and section configs.
        surface_id: SurfaceId determining locale-specific titles.
        sections_backend: Backend to fetch editorial ML-generated sections.
        engagement_backend: Backend to fetch click/impression data.
        prior_backend: Backend providing priors for Thompson sampling.
        region: Two-letter region code, or None.

    Returns:
        A dict mapping section IDs to fully-configured Section models.
    """
    # 1. Get corpus sections with RSS vs. Zyte experiment filtering
    crawl_branch = get_crawl_experiment_branch(request)

    # Determine if we should include subtopics based on experiments
    include_subtopics = is_subtopics_experiment(request)

    corpus_sections_all = await get_corpus_sections(
        sections_backend=sections_backend,
        surface_id=surface_id,
        min_feed_rank=1,
        crawl_branch=crawl_branch,
        include_subtopics=include_subtopics,
        scheduled_surface_backend=scheduled_surface_backend,
    )

    # 2. Sections are already properly filtered by get_corpus_sections
    corpus_sections = corpus_sections_all

    # 3. Filter out blocked topics
    if request.sections:
        for cs in corpus_sections.values():
            cs.recommendations = exclude_recommendations_from_blocked_sections(
                cs.recommendations, request.sections
            )

    # 4. Collect all recommendations across all sections
    all_corpus_recommendations = [
        rec for section in corpus_sections.values() for rec in section.recommendations
    ]

    rescaler = SubsectionsExperimentRescaler() if include_subtopics else None

    # 5. Rank all corpus recommendations globally by engagement to build top_stories_section
    all_ranked_corpus_recommendations = thompson_sampling(
        all_corpus_recommendations,
        engagement_backend=engagement_backend,
        prior_backend=prior_backend,
        region=region,
        rescaler=rescaler,
    )

    # 6. Split top stories
    # Use 2-row layout as default for Popular Today
    top_stories_count = DOUBLE_ROW_TOP_STORIES_COUNT
    popular_today_layout = layout_7_tiles_2_ads

    top_stories = get_top_story_list(
        all_ranked_corpus_recommendations, top_stories_count, TOP_STORIES_SECTION_EXTRA_COUNT
    )

    top_stories_rec_ids = {rec.corpusItemId for rec in top_stories}

    # 7. Remove top story recs from original corpus sections
    for cs in corpus_sections.values():
        cs.recommendations = remove_top_story_recs(cs.recommendations, top_stories_rec_ids)

    # 8. Rank remaining recs in sections by engagement
    for cs in corpus_sections.values():
        cs.recommendations = thompson_sampling(
            cs.recommendations,
            engagement_backend=engagement_backend,
            prior_backend=prior_backend,
            region=region,
            rescaler=rescaler,
        )

    # 9. Initialize sections with top stories
    sections: dict[str, Section] = {
        "top_stories_section": Section(
            receivedFeedRank=0,
            recommendations=top_stories,
            title=get_translation(surface_id, "top-stories", "Popular Today"),
            layout=deepcopy(popular_today_layout),
        )
    }

    # 10. Add remaining corpus sections
    sections.update(corpus_sections)

    # 11. Prune undersized sections
    sections = get_sections_with_enough_items(sections)

    # 12. Rank the sections according to follows and engagement. 'Top Stories' goes at the top.
    sections = rank_sections(
        sections,
        request.sections,
        engagement_backend,
        personal_interests,
        experiment_rescaler=rescaler,
    )

    # 13. Apply final layout cycling to ranked sections except top_stories
    cycle_layouts_for_ranked_sections(sections, LAYOUT_CYCLE)

    # 14. Apply ad adjustments
    adjust_ads_in_sections(sections)

    return sections


def get_sections_with_enough_items(sections: dict[str, Section]) -> dict[str, Section]:
    """Remove any Section that doesn’t have enough recommendations to fill its layout plus a fallback.

    Args:
        sections: Mapping of section IDs to Section objects.

    Returns:
        A dict containing only those sections where
        len(section.recommendations) >= section.layout.max_tile_count + 1.
    """
    return {
        sid: sec
        for sid, sec in sections.items()
        if len(sec.recommendations) >= sec.layout.max_tile_count + 1
    }<|MERGE_RESOLUTION|>--- conflicted
+++ resolved
@@ -32,12 +32,8 @@
     Section,
     SectionConfiguration,
     ExperimentName,
-<<<<<<< HEAD
     ProcessedInterests,
-=======
     CrawlExperimentBranchName,
-    InferredInterests,
->>>>>>> 9314e8b1
     Layout,
 )
 from merino.curated_recommendations.rankers import (
