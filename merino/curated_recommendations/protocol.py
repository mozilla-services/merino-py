--- conflicted
+++ resolved
@@ -103,15 +103,12 @@
     region: str | None = None
     count: int = 100
     topics: list[Topic | str] | None = None
-<<<<<<< HEAD
+    feeds: list[str] | None = None
     # Firefox sends the name and branch for Nimbus experiments on the "pocketNewtab" feature:
     # https://searchfox.org/mozilla-central/source/browser/components/newtab/lib/DiscoveryStreamFeed.sys.mjs
     # Allow any string value or null, because ExperimentName is not meant to be an exhaustive list.
     experimentName: ExperimentName | str | None = None
     experimentBranch: str | None = None
-=======
-    feeds: list[str] | None = None
->>>>>>> e479603f
 
     @field_validator("topics", mode="before")
     def validate_topics(cls, values):
