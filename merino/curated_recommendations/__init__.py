"""Module dedicated to providing curated recommendations to New Tab."""

# This Source Code Form is subject to the terms of the Mozilla Public
# License, v. 2.0. If a copy of the MPL was not distributed with this
# file, You can obtain one at http://mozilla.org/MPL/2.0/.
import logging

from google.cloud.storage import Client

from merino.configs import settings
from merino.curated_recommendations.corpus_backends.scheduled_surface_backend import (
    ScheduledSurfaceBackend,
    CorpusApiGraphConfig,
)
from merino.curated_recommendations.corpus_backends.sections_backend import (
    SectionsBackend,
)
from merino.curated_recommendations.engagement_backends.fake_engagement import FakeEngagement
from merino.curated_recommendations.engagement_backends.gcs_engagement import GcsEngagement
from merino.curated_recommendations.engagement_backends.protocol import EngagementBackend
from merino.curated_recommendations.ml_backends.fake_local_model import FakeLocalModel
from merino.curated_recommendations.ml_backends.gcs_local_model import GCSLocalModel
from merino.curated_recommendations.ml_backends.protocol import LocalModelBackend
from merino.curated_recommendations.prior_backends.gcs_prior import GcsPrior
from merino.curated_recommendations.prior_backends.constant_prior import ConstantPrior
from merino.curated_recommendations.prior_backends.scaled_global_prior import ScaledGlobalPrior
from merino.curated_recommendations.prior_backends.protocol import PriorBackend
from merino.curated_recommendations.provider import CuratedRecommendationsProvider
from merino.utils.metrics import get_metrics_client
from merino.utils.http_client import create_http_client
from merino.utils.synced_gcs_blob import SyncedGcsBlob

from merino.providers.manifest import get_provider as get_manifest_provider
from merino.utils.gcs import initialize_storage_client

logger = logging.getLogger(__name__)

_provider: CuratedRecommendationsProvider


def init_local_model_backend() -> LocalModelBackend:
<<<<<<< HEAD
    """Initialize the GCS Local Model Backend."""
    metrics_namespace = "recommendations.local_model"
    try:
        synced_gcs_blob = SyncedGcsBlob(
            storage_client=initialize_storage_client(
                destination_gcp_project=settings.local_model.gcs.gcp_project
            ),
            bucket_name=settings.local_model.gcs.bucket_name,
            blob_name=settings.local_model.gcs.local_model.blob_name,
            max_size=settings.local_model.gcs.local_model.max_size,
            cron_interval_seconds=settings.local_model.gcs.local_model.cron_interval_seconds,
            cron_job_name="fetch_local_model",
            metrics_client=get_metrics_client(),
            metrics_namespace=metrics_namespace,
        )
        synced_gcs_blob.initialize()

        return GCSLocalModel(synced_gcs_blob=synced_gcs_blob)
    except Exception as e:
        logger.error(f"Failed to initialize GCS Local Model Backend: {e}")
        # Return hard coded local model as degraded experience for testing
        return FakeLocalModel()
=======
    """Initialize the Local Model Backend. This will be repaced with GCSLocal model
    prior to production launch so we can dynamically update models.
    """
    return FakeLocalModel()
>>>>>>> 322286c2


def init_engagement_backend() -> EngagementBackend:
    """Initialize the GCS Engagement Backend."""
    try:
        metrics_namespace = "recommendation.engagement"
        synced_gcs_blob = SyncedGcsBlob(
            storage_client=initialize_storage_client(
                destination_gcp_project=settings.curated_recommendations.gcs.gcp_project
            ),
            metrics_client=get_metrics_client(),
            metrics_namespace=metrics_namespace,
            bucket_name=settings.curated_recommendations.gcs.bucket_name,
            blob_name=settings.curated_recommendations.gcs.engagement.blob_name,
            max_size=settings.curated_recommendations.gcs.engagement.max_size,
            cron_interval_seconds=settings.curated_recommendations.gcs.engagement.cron_interval_seconds,
            cron_job_name="fetch_recommendation_engagement",
        )
        synced_gcs_blob.initialize()

        return GcsEngagement(
            synced_gcs_blob=synced_gcs_blob,
            metrics_client=get_metrics_client(),
            metrics_namespace=metrics_namespace,
        )
    except Exception as e:
        logger.error(f"Failed to initialize GCS Engagement Backend: {e}")
        # Engagement data enhances the experience but can be gracefully degraded if unavailable.
        # This applies in contract tests or when the developer isn't logged in with gcloud auth.
        return FakeEngagement()


def init_prior_backend() -> PriorBackend:
    """Initialize the GCS Prior Backend, falling back to ConstantPrior if GCS Prior cannot be initialized."""
    try:
        synced_gcs_blob = SyncedGcsBlob(
            storage_client=initialize_storage_client(
                destination_gcp_project=settings.curated_recommendations.gcs.gcp_project
            ),
            metrics_client=get_metrics_client(),
            metrics_namespace="recommendation.prior",
            bucket_name=settings.curated_recommendations.gcs.bucket_name,
            blob_name=settings.curated_recommendations.gcs.prior.blob_name,
            max_size=settings.curated_recommendations.gcs.prior.max_size,
            cron_interval_seconds=settings.curated_recommendations.gcs.prior.cron_interval_seconds,
            cron_job_name="fetch_recommendation_engagement",
        )
        synced_gcs_blob.initialize()
        return GcsPrior(synced_gcs_blob=synced_gcs_blob)
    except Exception as e:
        logger.error(f"Failed to initialize GCS Prior Backend: {e}")
        # Fall back to a constant prior if GCS prior cannot be initialized.
        # This happens in contract tests or when the developer isn't logged in with gcloud auth.
        return ConstantPrior()


def init_provider() -> None:
    """Initialize the curated recommendations' provider."""
    global _provider

    engagement_backend = init_engagement_backend()
    local_model_backend = init_local_model_backend()

    scheduled_surface_backend = ScheduledSurfaceBackend(
        http_client=create_http_client(base_url=""),
        graph_config=CorpusApiGraphConfig(),
        metrics_client=get_metrics_client(),
        manifest_provider=get_manifest_provider(),
    )

    sections_backend = SectionsBackend(
        http_client=create_http_client(base_url=""),
        graph_config=CorpusApiGraphConfig(),
        metrics_client=get_metrics_client(),
        manifest_provider=get_manifest_provider(),
    )

    _provider = CuratedRecommendationsProvider(
        scheduled_surface_backend=scheduled_surface_backend,
        engagement_backend=engagement_backend,
        prior_backend=init_prior_backend(),
        sections_backend=sections_backend,
        local_model_backend=local_model_backend,
    )


def get_provider() -> CuratedRecommendationsProvider:
    """Return the curated recommendations provider."""
    global _provider
    return _provider<|MERGE_RESOLUTION|>--- conflicted
+++ resolved
@@ -39,35 +39,10 @@
 
 
 def init_local_model_backend() -> LocalModelBackend:
-<<<<<<< HEAD
-    """Initialize the GCS Local Model Backend."""
-    metrics_namespace = "recommendations.local_model"
-    try:
-        synced_gcs_blob = SyncedGcsBlob(
-            storage_client=initialize_storage_client(
-                destination_gcp_project=settings.local_model.gcs.gcp_project
-            ),
-            bucket_name=settings.local_model.gcs.bucket_name,
-            blob_name=settings.local_model.gcs.local_model.blob_name,
-            max_size=settings.local_model.gcs.local_model.max_size,
-            cron_interval_seconds=settings.local_model.gcs.local_model.cron_interval_seconds,
-            cron_job_name="fetch_local_model",
-            metrics_client=get_metrics_client(),
-            metrics_namespace=metrics_namespace,
-        )
-        synced_gcs_blob.initialize()
-
-        return GCSLocalModel(synced_gcs_blob=synced_gcs_blob)
-    except Exception as e:
-        logger.error(f"Failed to initialize GCS Local Model Backend: {e}")
-        # Return hard coded local model as degraded experience for testing
-        return FakeLocalModel()
-=======
     """Initialize the Local Model Backend. This will be repaced with GCSLocal model
     prior to production launch so we can dynamically update models.
     """
     return FakeLocalModel()
->>>>>>> 322286c2
 
 
 def init_engagement_backend() -> EngagementBackend:
