"""Module dedicated to providing curated recommendations to New Tab."""

# This Source Code Form is subject to the terms of the Mozilla Public
# License, v. 2.0. If a copy of the MPL was not distributed with this
# file, You can obtain one at http://mozilla.org/MPL/2.0/.
import logging

from google.cloud.storage import Client

from merino.config import settings
from merino.curated_recommendations.corpus_backends.corpus_api_backend import (
    CorpusApiBackend,
    CorpusApiGraphConfig,
)
from merino.curated_recommendations.engagement_backends.fake_engagement import FakeEngagement
from merino.curated_recommendations.engagement_backends.gcs_engagement import GcsEngagement
from merino.curated_recommendations.engagement_backends.protocol import EngagementBackend
from merino.curated_recommendations.prior_backends.gcs_prior import GcsPrior
from merino.curated_recommendations.prior_backends.constant_prior import ConstantPrior
from merino.curated_recommendations.prior_backends.protocol import PriorBackend
from merino.curated_recommendations.provider import CuratedRecommendationsProvider
from merino.metrics import get_metrics_client
from merino.utils.http_client import create_http_client
from merino.utils.synced_gcs_blob import SyncedGcsBlob

logger = logging.getLogger(__name__)

_provider: CuratedRecommendationsProvider


def init_engagement_backend() -> EngagementBackend:
    """Initialize the GCS Engagement Backend."""
    try:
        metrics_namespace = "engagement_metrics_namespace"
        synced_gcs_blob = SyncedGcsBlob(
            storage_client=Client(settings.curated_recommendations.gcs_engagement.gcp_project),
            metrics_client=get_metrics_client(),
            metrics_namespace=metrics_namespace,
            bucket_name=settings.curated_recommendations.gcs_engagement.bucket_name,
            blob_prefix=settings.curated_recommendations.gcs_engagement.blob_prefix,
            max_size=settings.curated_recommendations.gcs_engagement.max_size,
            cron_interval_seconds=settings.curated_recommendations.gcs_engagement.cron_interval_seconds,
        )
        synced_gcs_blob.initialize()

        return GcsEngagement(
            synced_gcs_blob=synced_gcs_blob,
            metrics_client=get_metrics_client(),
            metrics_namespace=metrics_namespace,
        )
    except Exception as e:
        logger.error(f"Failed to initialize GCS Engagement Backend: {e}")
        # Engagement data enhances the experience but can be gracefully degraded if unavailable.
        # This applies in contract tests or when the developer isn't logged in with gcloud auth.
        return FakeEngagement()


def init_prior_backend() -> PriorBackend:
    """Initialize the GCS Prior Backend, falling back to ConstantPrior if GCS Prior cannot be initialized."""
    try:
        synced_gcs_blob = SyncedGcsBlob(
            storage_client=Client(settings.curated_recommendations.gcs_prior.gcp_project),
            metrics_client=get_metrics_client(),
            metrics_namespace="prior_metrics_namespace",
            bucket_name=settings.curated_recommendations.gcs_prior.bucket_name,
            blob_prefix=settings.curated_recommendations.gcs_prior.blob_prefix,
            max_size=settings.curated_recommendations.gcs_prior.max_size,
            cron_interval_seconds=settings.curated_recommendations.gcs_prior.cron_interval_seconds,
        )
        synced_gcs_blob.initialize()
        return GcsPrior(synced_gcs_blob=synced_gcs_blob)
    except Exception as e:
        logger.error(f"Failed to initialize GCS Prior Backend: {e}")
        # Fall back to a constant prior if GCS prior cannot be initialized.
        return ConstantPrior()


def init_provider() -> None:
    """Initialize the curated recommendations provider."""
    global _provider

    # Create the recommendations provider.
    _provider = CuratedRecommendationsProvider(
        corpus_backend=CorpusApiBackend(
            http_client=create_http_client(base_url=""),
            graph_config=CorpusApiGraphConfig(),
            metrics_client=get_metrics_client(),
        ),
        engagement_backend=init_engagement_backend(),
        prior_backend=init_prior_backend(),
<<<<<<< HEAD
        fallback_prior_backend=ConstantPrior(),
=======
>>>>>>> 672b9dd7
    )


def get_provider() -> CuratedRecommendationsProvider:
    """Return the curated recommendations provider."""
    global _provider
    return _provider<|MERGE_RESOLUTION|>--- conflicted
+++ resolved
@@ -88,10 +88,6 @@
         ),
         engagement_backend=init_engagement_backend(),
         prior_backend=init_prior_backend(),
-<<<<<<< HEAD
-        fallback_prior_backend=ConstantPrior(),
-=======
->>>>>>> 672b9dd7
     )
 
 
