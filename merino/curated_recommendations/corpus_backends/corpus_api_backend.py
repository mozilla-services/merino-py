--- conflicted
+++ resolved
@@ -285,18 +285,9 @@
 
             # Attempt to fetch new data from the backend
             try:
-<<<<<<< HEAD
-                data = await self._fetch_from_backend(surface_id)
-            except (BackendError, HTTPError) as e:
-                logger.warning(f"Retrying CorpusApiBackend._fetch_from_backend once after {e}")
-                # Backoff prevents high API rate during downtime.
-                await asyncio.sleep(self._backoff_time.total_seconds())
-                # http errors are expected to be rare, so a single retry attempt probably suffices.
-                data = await self._fetch_from_backend(surface_id)
-=======
                 data = await self.retry_fetch(surface_id, cache_key)
                 return data
-            except (HTTPError, ValueError) as e:
+            except (BackendError, HTTPError, ValueError) as e:
                 logger.warning(
                     f"Exception occurred on first attempt to fetch: "
                     f"Retrying CorpusApiBackend._fetch_from_backend once after {e}"
@@ -306,14 +297,13 @@
                 try:
                     data = await self.retry_fetch(surface_id, cache_key)
                     return data
-                except (HTTPError, ValueError) as e:
+                except (BackendError, HTTPError, ValueError) as e:
                     logger.warning(
                         f"Retrying CorpusApiBackend._fetch_from_backend failed: {e}. "
                         f"Returning latest valid cached data."
                     )
                     # Provide the latest valid cached data if available
                     return self._cache.get(cache_key, [])
->>>>>>> ac3a388a
             except Exception as e:
                 # Backoff prevents high API rate when an unforeseen error occurs.
                 await asyncio.sleep(self._backoff_time.total_seconds())
