--- conflicted
+++ resolved
@@ -5,11 +5,7 @@
 from merino.curated_recommendations import ConstantPrior
 from merino.curated_recommendations.corpus_backends.protocol import Topic
 from merino.curated_recommendations.engagement_backends.protocol import EngagementBackend
-<<<<<<< HEAD
-from merino.curated_recommendations.prior_backends.protocol import PriorBackend
-=======
 from merino.curated_recommendations.prior_backends.protocol import PriorBackend, Prior
->>>>>>> 672b9dd7
 from merino.curated_recommendations.protocol import CuratedRecommendation
 from scipy.stats import beta
 
@@ -29,10 +25,6 @@
     recs: list[CuratedRecommendation],
     engagement_backend: EngagementBackend,
     prior_backend: PriorBackend,
-<<<<<<< HEAD
-    fallback_prior_backend: PriorBackend,
-=======
->>>>>>> 672b9dd7
     enable_region_engagement: bool = False,
     region: str | None = None,
     region_weight: float = REGION_ENGAGEMENT_WEIGHT,
@@ -43,10 +35,6 @@
     :param recs: A list of recommendations in the desired order (pre-publisher spread).
     :param engagement_backend: Provides aggregate click and impression engagement by scheduledCorpusItemId.
     :param prior_backend: Provides prior alpha and beta values for Thompson sampling.
-<<<<<<< HEAD
-    :param fallback_prior_backend: Provides fallback prior values if prior_backend returns None.
-=======
->>>>>>> 672b9dd7
     :param enable_region_engagement: If True, regional engagement weighs higher. False by default.
     :param region: Optionally, the client's region, e.g. 'US'.
     :param region_weight: In a weighted average, how much to weigh regional engagement.
@@ -70,11 +58,7 @@
     def sample_score(rec: CuratedRecommendation) -> float:
         """Sample beta distributed from weighted regional/global engagement for a recommendation."""
         opens, no_opens = get_opens_no_opens(rec)
-<<<<<<< HEAD
-        prior = prior_backend.get() or fallback_prior_backend.get()
-=======
         prior: Prior = prior_backend.get() or fallback_prior
->>>>>>> 672b9dd7
         a_prior = prior.alpha
         b_prior = prior.beta
 
