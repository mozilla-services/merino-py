--- conflicted
+++ resolved
@@ -3,13 +3,7 @@
 from collections import deque
 from random import random, sample as random_sample
 
-<<<<<<< HEAD
 from merino.curated_recommendations.ml_backends.protocol import ContextualArticleRankings, ContextualArticlesBySample, MLRecsBackend
-from merino.curated_recommendations.prior_backends.experiment_rescaler import (
-    SUBTOPIC_EXPERIMENT_CURATED_ITEM_FLAG,
-)
-=======
->>>>>>> c075d9f3
 import sentry_sdk
 import logging
 import math
@@ -37,24 +31,6 @@
 
 logger = logging.getLogger(__name__)
 
-
-<<<<<<< HEAD
-BALANCER_MAX_TOPICAL = 0.65
-BALANCER_MAX_EVERGREEN = 0.65
-BALANCER_MAX_PER_TOPIC = 0.2
-BALANCER_MAX_SUBTOPIC = 0.2
-
-EVERGREEN_TOPICS = {
-    Topic.FOOD,
-    Topic.SELF_IMPROVEMENT,
-    Topic.PERSONAL_FINANCE,
-    Topic.PARENTING,
-    Topic.HOME,
-}
-
-EVERGREEN_LABEL = "evergreen"
-TOPICAL_LABEL = "topical"
-SUBTOPIC_LABEL = "is_subtopic"
 
 
 # In a weighted average, how much to weigh the metrics from the requested region. 0.95 was chosen
@@ -342,95 +318,6 @@
 
 
 
-class ArticleBalancer:
-    """Balance articles by multiple criteria"""
-
-    def __init__(self, expected_num_articles: int) -> None:
-        """Initialize limits for target number of articles"""
-        self.article_list: list[CuratedRecommendation] = []
-        self.feature_counts: defaultdict[str, int] = defaultdict(int)
-        self.num_expected = 0
-        self.set_limits_for_expected_articles(expected_num_articles)
-
-    def set_limits_for_expected_articles(self, expected_num_articles: int):
-        """Update limits for expected number of articles"""
-        if self.num_expected == expected_num_articles:
-            return
-        if self.num_expected > expected_num_articles:
-            raise Exception("Limits can only be raised")
-        self.num_expected = expected_num_articles
-        self.max_topical = math.ceil(BALANCER_MAX_TOPICAL * expected_num_articles)
-        self.max_evergreen = math.ceil(BALANCER_MAX_EVERGREEN * expected_num_articles)
-        self.max_per_topic = max(2, math.ceil(BALANCER_MAX_PER_TOPIC * expected_num_articles))
-        self.max_subtopic = max(2, math.ceil(BALANCER_MAX_SUBTOPIC * expected_num_articles))
-
-    @staticmethod
-    def _is_evergreen(topic: Topic | None):
-        """Return true if topic is an Evergreen style topic"""
-        return topic in EVERGREEN_TOPICS
-
-    @staticmethod
-    def _is_subtopic(rec: CuratedRecommendation) -> bool:
-        """Return true if item is in a subtopic"""
-        return rec.in_experiment(SUBTOPIC_EXPERIMENT_CURATED_ITEM_FLAG)
-
-    @staticmethod
-    def _update_stats(info_dict, rec: CuratedRecommendation):
-        """Update passed dictionary with new stats to reflect the article added"""
-        if (topic := rec.topic) is not None:
-            info_dict[topic.value] += 1
-        if ArticleBalancer._is_evergreen(rec.topic):
-            info_dict[EVERGREEN_LABEL] += 1
-        else:
-            info_dict[TOPICAL_LABEL] += 1
-        if ArticleBalancer._is_subtopic(rec):
-            info_dict[SUBTOPIC_LABEL] += 1
-
-    def _does_meet_spec(self, info_dict) -> bool:
-        """Return true if passed spec meets requirements of the balancer"""
-        if info_dict.get(EVERGREEN_LABEL, 0) > self.max_evergreen:
-            return False
-        if info_dict.get(TOPICAL_LABEL, 0) > self.max_topical:
-            return False
-        if info_dict.get(SUBTOPIC_LABEL, 0) > self.max_subtopic:
-            return False
-        for topic in Topic:
-            if info_dict.get(topic.value, 0) > self.max_per_topic:
-                return False
-        return True
-
-    def add_story(self, rec: CuratedRecommendation) -> bool:
-        """Add story if it meets requirements. Return strue if story added"""
-        provisional_stats = self.feature_counts.copy()
-        ArticleBalancer._update_stats(provisional_stats, rec)
-        if self._does_meet_spec(provisional_stats):
-            self.article_list.append(rec)
-            self.feature_counts = provisional_stats
-            return True
-        return False
-
-    def add_stories(self, stories_to_add: list[CuratedRecommendation], limit: int):
-        """Add additional stories from stories_to_add up to total limit
-        Return tuple with discarded stories and remaining ones. Selected stories
-        are added to the class.
-        """
-        discarded_stories = []
-        num_stories_consumed = 0
-        for story in stories_to_add:
-            if len(self.article_list) >= limit:
-                break
-            if not self.add_story(story):
-                discarded_stories.append(story)
-            num_stories_consumed += 1
-        return discarded_stories, stories_to_add[num_stories_consumed:]
-
-    def get_stories(self) -> list[CuratedRecommendation]:
-        """Get story list"""
-        return self.article_list
-
-
-=======
->>>>>>> c075d9f3
 def renumber_recommendations(recommendations: list[CuratedRecommendation]) -> None:
     """Renumber the receivedRank of each recommendation to be sequential.
 
@@ -620,192 +507,6 @@
     return filtered_items, list(fresh_backlog)
 
 
-<<<<<<< HEAD
-=======
-def thompson_sampling(
-    recs: list[CuratedRecommendation],
-    engagement_backend: EngagementBackend,
-    prior_backend: PriorBackend,
-    region: str | None = None,
-    region_weight: float = REGION_ENGAGEMENT_WEIGHT,
-    rescaler: EngagementRescaler | None = None,
-    personal_interests: ProcessedInterests | None = None,
-) -> list[CuratedRecommendation]:
-    """Re-rank items using [Thompson sampling][thompson-sampling], combining exploitation of known item
-    CTR with exploration of new items using a prior.
-
-    :param recs: A list of recommendations in the desired order (pre-publisher spread).
-    :param engagement_backend: Provides aggregate click and impression engagement by corpusItemId.
-    :param prior_backend: Provides prior alpha and beta values for Thompson sampling.
-    :param region: Optionally, the client's region, e.g. 'US'.
-    :param region_weight: In a weighted average, how much to weigh regional engagement.
-    :param rescaler: Class that can up-scale interaction stats for certain items based on experiment size
-    :param personal_interests User interests
-
-    :return: A re-ordered version of recs, ranked according to the Thompson sampling score.
-
-    [thompson-sampling]: https://en.wikipedia.org/wiki/Thompson_sampling
-    """
-    fallback_prior = ConstantPrior().get()
-    fresh_items_max: int = rescaler.fresh_items_max if rescaler else 0
-    fresh_items_limit_prior_threshold_multiplier: float = (
-        rescaler.fresh_items_limit_prior_threshold_multiplier if rescaler else 0
-    )
-
-    def get_opens_no_opens(
-        rec: CuratedRecommendation, region_query: str | None = None
-    ) -> tuple[float, float]:
-        """Get opens and no-opens counts for a recommendation, optionally in a region."""
-        engagement = engagement_backend.get(rec.corpusItemId, region_query)
-        if engagement:
-            return engagement.click_count, engagement.impression_count - engagement.click_count
-        else:
-            return 0, 0
-
-    def boost_interest(rec: CuratedRecommendation) -> float:
-        if personal_interests is None or rec.topic is None:
-            return 0.0
-        if rec.topic.value not in personal_interests.normalized_scores:
-            return (
-                personal_interests.normalized_scores.get(DEFAULT_INTERESTS_KEY, 0.0)
-                * INFERRED_SCORE_WEIGHT
-            )
-        return personal_interests.normalized_scores[rec.topic.value] * INFERRED_SCORE_WEIGHT
-
-    def compute_ranking_scores(rec: CuratedRecommendation):
-        """Sample beta distributed from weighted regional/global engagement for a recommendation."""
-        opens, no_opens = get_opens_no_opens(rec)
-        prior: Prior = prior_backend.get() or fallback_prior
-        a_prior = prior.alpha
-        b_prior = prior.beta
-
-        # Use a weighted average of regional and global engagement, if that's enabled and available.
-        region_opens, region_no_opens = get_opens_no_opens(rec, region)
-        region_prior = prior_backend.get(region)
-        if region_prior:
-            opens = (region_weight * region_opens) + ((1 - region_weight) * opens)
-            no_opens = (region_weight * region_no_opens) + ((1 - region_weight) * no_opens)
-            a_prior = (region_weight * region_prior.alpha) + ((1 - region_weight) * a_prior)
-            b_prior = (region_weight * region_prior.beta) + ((1 - region_weight) * b_prior)
-        non_rescaled_b_prior = b_prior
-        if rescaler is not None:
-            # rescale for content associated exclusively with an experiment in a specific region
-            opens, no_opens = rescaler.rescale(rec, opens, no_opens)
-            a_prior, b_prior = rescaler.rescale_prior(rec, a_prior, b_prior)
-        # Add priors and ensure opens and no_opens are > 0, which is required by beta.rvs.
-        alpha_val = opens + max(a_prior, 1e-18)
-        beta_val = no_opens + max(b_prior, 1e-18)
-        rec.ranking_data = RankingData(
-            score=float(beta.rvs(alpha_val, beta_val)) + boost_interest(rec),
-            alpha=alpha_val,
-            beta=beta_val,
-        )
-        if (
-            (fresh_items_limit_prior_threshold_multiplier > 0)
-            and not rec.isTimeSensitive
-            and (no_opens < non_rescaled_b_prior * fresh_items_limit_prior_threshold_multiplier)
-        ):
-            rec.ranking_data.is_fresh = True
-
-    def suppress_fresh_items(scored_recs: list[CuratedRecommendation]) -> None:
-        if fresh_items_max <= 0:
-            return
-
-        fresh_items = [
-            rec
-            for rec in scored_recs
-            if rec.ranking_data is not None and rec.ranking_data.is_fresh
-        ]
-        num_to_remove = len(fresh_items) - fresh_items_max
-        if num_to_remove > 0:
-            items_to_suppress = random_sample(fresh_items, k=num_to_remove)
-            for item in items_to_suppress:
-                if item.ranking_data is not None:
-                    item.ranking_data.score *= 0.5
-
-    for rec in recs:
-        compute_ranking_scores(rec)
-    suppress_fresh_items(recs)
-    # Sort the recommendations from best to worst sampled score & renumber
-    sorted_recs = sorted(
-        recs,
-        key=lambda r: r.ranking_data.score if r.ranking_data is not None else float("-inf"),
-        reverse=True,
-    )
-    return sorted_recs
-
-
-def section_thompson_sampling(
-    sections: dict[str, Section],
-    engagement_backend: EngagementBackend,
-    top_n: int = 6,
-    rescaler: EngagementRescaler | None = None,
-) -> dict[str, Section]:
-    """Re-rank sections using [Thompson sampling][thompson-sampling], based on the combined engagement of top items.
-
-    :param sections: Mapping of section IDs to Section objects whose recommendations will be scored.
-    :param engagement_backend: Provides aggregate click and impression engagement by corpusItemId.
-    :param top_n: Number of top items in each section for which to sum engagement in the Thompson sampling score.
-    :param rescaler: Class that can up-scale interaction stats for certain items based on experiment size
-
-    :return: Mapping of section IDs to Section objects with updated receivedFeedRank.
-
-    [thompson-sampling]: https://en.wikipedia.org/wiki/Thompson_sampling
-    """
-
-    def sample_score(sec: Section) -> float:
-        """Sample beta distribution for the combined engagement of the top _n_ items."""
-        # sum clicks and impressions over top_n items
-
-        fresh_retain_likelyhood = (
-            rescaler.fresh_items_section_ranking_max_percentage if rescaler is not None else 0.0
-        )
-        recs, _ = filter_fresh_items_with_probability(
-            sec.recommendations, fresh_story_prob=fresh_retain_likelyhood, max_items=top_n
-        )
-
-        total_clicks = 0
-        total_imps = 0
-        a_prior_total = 0.0
-        b_prior_total = 0.0
-
-        # constant prior α, β
-        prior = ConstantPrior().get()
-        a_prior_per_item = float(prior.alpha)
-        b_prior_per_item = float(prior.beta)
-        for rec in recs:
-            if engagement := engagement_backend.get(rec.corpusItemId):
-                clicks = engagement.click_count
-                impressions = engagement.impression_count
-                if rescaler is not None:
-                    # rescale for content associated exclusively with an experiment in a specific experiment
-                    clicks, impressions = rescaler.rescale(rec, clicks, impressions)
-
-                total_clicks += clicks
-                total_imps += impressions
-
-                if rescaler is not None:
-                    a_prior_mod, b_prior_mod = rescaler.rescale_prior(
-                        rec, a_prior_per_item, b_prior_per_item
-                    )
-                    a_prior_total += a_prior_mod
-                    b_prior_total += b_prior_mod
-                else:
-                    a_prior_total += a_prior_per_item
-                    b_prior_total += b_prior_per_item
-
-        # Sum engagement and priors.
-        opens = max(total_clicks + a_prior_total, 1.0)
-        no_opens = max(total_imps - total_clicks + b_prior_total, 1.0)
-        # Sample distribution
-        return float(beta.rvs(opens, no_opens))
-
-    # sort sections by sampled score, highest first
-    ordered = sorted(sections.items(), key=lambda kv: sample_score(kv[1]), reverse=True)
-    return renumber_sections(ordered)
-
-
->>>>>>> c075d9f3
 def greedy_personalized_section_rank(
     sections: dict[str, Section],
     personal_interests: ProcessedInterests,
