"""Provider for curated recommendations on New Tab."""

import time
import re
from typing import cast

from merino.curated_recommendations.corpus_backends.protocol import (
    CorpusBackend,
    ScheduledSurfaceId,
    Topic,
)
from merino.curated_recommendations.engagement_backends.protocol import (
    EngagementBackend,
)
from merino.curated_recommendations.protocol import (
    Locale,
    CuratedRecommendation,
    CuratedRecommendationsRequest,
    CuratedRecommendationsResponse,
<<<<<<< HEAD
    ExperimentName,
=======
    CuratedRecommendationsFeed,
    CuratedRecommendationsBucket,
>>>>>>> e479603f
)
from merino.curated_recommendations.rankers import (
    boost_preferred_topic,
    spread_publishers,
    thompson_sampling,
)


class CuratedRecommendationsProvider:
    """Provider for recommendations that have been reviewed by human curators."""

    corpus_backend: CorpusBackend

    def __init__(
        self, corpus_backend: CorpusBackend, engagement_backend: EngagementBackend
    ) -> None:
        self.corpus_backend = corpus_backend
        self.engagement_backend = engagement_backend

    @staticmethod
    def get_recommendation_surface_id(
        locale: Locale, region: str | None = None
    ) -> ScheduledSurfaceId:
        """Locale/region mapping is documented here:
        https://docs.google.com/document/d/1omclr-eETJ7zAWTMI7mvvsc3_-ns2Iiho4jPEfrmZfo/edit

        Args:
            locale: The language variant preferred by the user (e.g. 'en-US', or 'en')
            region: Optionally, the geographic region of the user, e.g. 'US'.

        Return the most appropriate RecommendationSurfaceId for the given locale/region.
        A value is always returned here. A Firefox pref determines which locales are eligible, so in this
        function call we can assume that the locale/region has been deemed suitable to receive NewTab recs.
        Ref: https://github.com/Pocket/recommendation-api/blob/c0fe2d1cab7ec7931c3c8c2e8e3d82908801ab00/app/data_providers/dispatch.py#L416 # noqa
        """
        language = CuratedRecommendationsProvider.extract_language_from_locale(locale)
        derived_region = CuratedRecommendationsProvider.derive_region(locale, region)

        if language == "de":
            return ScheduledSurfaceId.NEW_TAB_DE_DE
        elif language == "es":
            return ScheduledSurfaceId.NEW_TAB_ES_ES
        elif language == "fr":
            return ScheduledSurfaceId.NEW_TAB_FR_FR
        elif language == "it":
            return ScheduledSurfaceId.NEW_TAB_IT_IT
        else:
            # Default to English language for all other values of language (including 'en' or None)
            if derived_region is None or derived_region in ["US", "CA"]:
                return ScheduledSurfaceId.NEW_TAB_EN_US
            elif derived_region in ["GB", "IE"]:
                return ScheduledSurfaceId.NEW_TAB_EN_GB
            elif derived_region in ["IN"]:
                return ScheduledSurfaceId.NEW_TAB_EN_INTL
            else:
                # Default to the en-US New Tab if no 2-letter region can be derived from locale or region.
                return ScheduledSurfaceId.NEW_TAB_EN_US

    @staticmethod
    def extract_language_from_locale(locale: Locale) -> str | None:
        """Return a 2-letter language code from a locale string like 'en-US' or 'en'.
        Ref: https://github.com/Pocket/recommendation-api/blob/c0fe2d1cab7ec7931c3c8c2e8e3d82908801ab00/app/data_providers/dispatch.py#L451 # noqa
        """
        match = re.search(r"[a-zA-Z]{2}", locale)
        if match:
            return match.group().lower()
        else:
            return None

    @staticmethod
    def derive_region(locale: Locale, region: str | None = None) -> str | None:
        """Derive the region from the `region` argument if provided, otherwise try to extract from the locale.

        Args:
             locale: The language-variant preferred by the user (e.g. 'en-US' means English-as-spoken in the US)
             region: Optionally, the geographic region of the user, e.g. 'US'.

        Return a 2-letter region like 'US'.
        Ref: https://github.com/Pocket/recommendation-api/blob/c0fe2d1cab7ec7931c3c8c2e8e3d82908801ab00/app/data_providers/dispatch.py#L451 # noqa
        """
        # Derive from provided region
        if region:
            m1 = re.search(r"[a-zA-Z]{2}", region)
            if m1:
                return m1.group().upper()
        # If region not provided, derive from locale
        m2 = re.search(r"[_\-]([a-zA-Z]{2})", locale)
        if m2:
            return m2.group(1).upper()
        else:
            return None

<<<<<<< HEAD
    async def fetch(
        self, request: CuratedRecommendationsRequest
    ) -> CuratedRecommendationsResponse:
        """Provide curated recommendations."""
        # Get the recommendation surface ID based on passed locale & region
        surface_id = self.get_recommendation_surface_id(request.locale, request.region)

        corpus_items = await self.corpus_backend.fetch(surface_id)

        # Convert the CorpusItem list to a CuratedRecommendation list.
        recommendations = [
            CuratedRecommendation(
                **item.model_dump(),
                receivedRank=rank,
            )
            for rank, item in enumerate(corpus_items)
        ]

=======
    def process_recommendations(
        self,
        recommendations: list[CuratedRecommendation],
        surface_id: str,
        topics: list[Topic | str] | None = None,
    ):
        """Apply additional processing to the list of recommendations
        received from Curated Corpus API
        """
>>>>>>> e479603f
        # 3. Apply Thompson sampling to rank recommendations by engagement
        recommendations = thompson_sampling(
            recommendations,
            self.engagement_backend,
            region=self.derive_region(request.locale, request.region),
            enable_region_engagement=request.experimentName
            == ExperimentName.REGION_SPECIFIC_CONTENT_EXPANSION.value
            and request.experimentBranch == "treatment",
        )

        # 2. Perform publisher spread on the recommendation set
        recommendations = spread_publishers(recommendations, spread_distance=3)

        # 1. Finally, perform preferred topics boosting if preferred topics are passed in the request
<<<<<<< HEAD
        if request.topics:
            validated_topics: list[Topic] = cast(list[Topic], request.topics)
=======
        if topics:
            validated_topics: list[Topic] = cast(list[Topic], topics)
>>>>>>> e479603f
            recommendations = boost_preferred_topic(recommendations, validated_topics)

        # 0. Blast-off!
        for rank, rec in enumerate(recommendations):
            # Update received_rank now that recommendations have been ranked.
            rec.receivedRank = rank

            # Topic labels are enabled only for en-US in Fx130. We are unsure about the quality of
            # localized topic strings in Firefox. As a workaround, we decided to only send topics
            # for New Tab en-US. This workaround should be removed once Fx131 is released on Oct 1.
            if surface_id not in (
                ScheduledSurfaceId.NEW_TAB_EN_US,
                ScheduledSurfaceId.NEW_TAB_EN_GB,
            ):
                rec.topic = None

        return recommendations

    async def fetch(
        self, curated_recommendations_request: CuratedRecommendationsRequest
    ) -> CuratedRecommendationsResponse:  # noqa
        """Provide curated recommendations."""
        # Get the recommendation surface ID based on passed locale & region
        surface_id = CuratedRecommendationsProvider.get_recommendation_surface_id(
            curated_recommendations_request.locale,
            curated_recommendations_request.region,
        )

        corpus_items = await self.corpus_backend.fetch(surface_id)

        # Convert the CorpusItem list to a CuratedRecommendation list.
        recommendations = [
            CuratedRecommendation(
                **item.model_dump(),
                receivedRank=rank,
            )
            for rank, item in enumerate(corpus_items)
        ]

        if (
            curated_recommendations_request.feeds
            and "need_to_know" in curated_recommendations_request.feeds
            and surface_id
            in (
                ScheduledSurfaceId.NEW_TAB_EN_US,
                ScheduledSurfaceId.NEW_TAB_EN_GB,
                ScheduledSurfaceId.NEW_TAB_DE_DE,
            )
        ):  # TODO: the "need_to_know" items will be filtered by a corpus item property `isTimeSensitive`.
            #  While data is being prepared, take the bottom ten items from the original recommendations
            #  list and use them instead for the prototype.
            general_feed = recommendations[:-10]
            need_to_know_feed = recommendations[-10:]

            # Apply all the additional re-ranking and processing steps
            # to the main recommendations feed
            general_feed = self.process_recommendations(
                general_feed, surface_id, curated_recommendations_request.topics
            )

            # Provide a localized title string for the "Need to Know" feed.
            localized_titles = {
                ScheduledSurfaceId.NEW_TAB_EN_US: "Need to Know",
                ScheduledSurfaceId.NEW_TAB_EN_GB: "Need to Know in British English",
                ScheduledSurfaceId.NEW_TAB_DE_DE: "Need to Know auf Deutsch",
            }
            title = localized_titles[surface_id]

            return CuratedRecommendationsResponse(
                recommendedAt=self.time_ms(),
                data=general_feed,
                feeds=CuratedRecommendationsFeed(
                    need_to_know=CuratedRecommendationsBucket(
                        recommendations=need_to_know_feed, title=title
                    ),
                ),
            )
        else:
            # Apply all the additional re-ranking and processing steps
            # to the main recommendations feed
            recommendations = self.process_recommendations(
                recommendations, surface_id, curated_recommendations_request.topics
            )

            return CuratedRecommendationsResponse(
                recommendedAt=self.time_ms(),
                data=recommendations,
            )

    @staticmethod
    def time_ms() -> int:
        """Return the time in milliseconds since the epoch as an integer."""
        return int(time.time() * 1000)<|MERGE_RESOLUTION|>--- conflicted
+++ resolved
@@ -17,12 +17,9 @@
     CuratedRecommendation,
     CuratedRecommendationsRequest,
     CuratedRecommendationsResponse,
-<<<<<<< HEAD
     ExperimentName,
-=======
     CuratedRecommendationsFeed,
     CuratedRecommendationsBucket,
->>>>>>> e479603f
 )
 from merino.curated_recommendations.rankers import (
     boost_preferred_topic,
@@ -115,36 +112,15 @@
         else:
             return None
 
-<<<<<<< HEAD
-    async def fetch(
-        self, request: CuratedRecommendationsRequest
-    ) -> CuratedRecommendationsResponse:
-        """Provide curated recommendations."""
-        # Get the recommendation surface ID based on passed locale & region
-        surface_id = self.get_recommendation_surface_id(request.locale, request.region)
-
-        corpus_items = await self.corpus_backend.fetch(surface_id)
-
-        # Convert the CorpusItem list to a CuratedRecommendation list.
-        recommendations = [
-            CuratedRecommendation(
-                **item.model_dump(),
-                receivedRank=rank,
-            )
-            for rank, item in enumerate(corpus_items)
-        ]
-
-=======
     def process_recommendations(
         self,
         recommendations: list[CuratedRecommendation],
         surface_id: str,
-        topics: list[Topic | str] | None = None,
+        request: CuratedRecommendationsRequest,
     ):
         """Apply additional processing to the list of recommendations
         received from Curated Corpus API
         """
->>>>>>> e479603f
         # 3. Apply Thompson sampling to rank recommendations by engagement
         recommendations = thompson_sampling(
             recommendations,
@@ -159,13 +135,8 @@
         recommendations = spread_publishers(recommendations, spread_distance=3)
 
         # 1. Finally, perform preferred topics boosting if preferred topics are passed in the request
-<<<<<<< HEAD
         if request.topics:
             validated_topics: list[Topic] = cast(list[Topic], request.topics)
-=======
-        if topics:
-            validated_topics: list[Topic] = cast(list[Topic], topics)
->>>>>>> e479603f
             recommendations = boost_preferred_topic(recommendations, validated_topics)
 
         # 0. Blast-off!
@@ -186,7 +157,7 @@
 
     async def fetch(
         self, curated_recommendations_request: CuratedRecommendationsRequest
-    ) -> CuratedRecommendationsResponse:  # noqa
+    ) -> CuratedRecommendationsResponse:
         """Provide curated recommendations."""
         # Get the recommendation surface ID based on passed locale & region
         surface_id = CuratedRecommendationsProvider.get_recommendation_surface_id(
@@ -223,7 +194,7 @@
             # Apply all the additional re-ranking and processing steps
             # to the main recommendations feed
             general_feed = self.process_recommendations(
-                general_feed, surface_id, curated_recommendations_request.topics
+                general_feed, surface_id, curated_recommendations_request
             )
 
             # Provide a localized title string for the "Need to Know" feed.
@@ -247,7 +218,7 @@
             # Apply all the additional re-ranking and processing steps
             # to the main recommendations feed
             recommendations = self.process_recommendations(
-                recommendations, surface_id, curated_recommendations_request.topics
+                recommendations, surface_id, curated_recommendations_request
             )
 
             return CuratedRecommendationsResponse(
