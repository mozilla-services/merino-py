"""Provider for curated recommendations on New Tab."""
import json
import time
import re
from typing import cast

from merino.curated_recommendations.corpus_backends.protocol import (
    CorpusBackend,
    ScheduledSurfaceId,
    Topic,
)
from merino.curated_recommendations.engagement_backends.protocol import EngagementBackend
from merino.curated_recommendations.prior_backends.protocol import PriorBackend
from merino.curated_recommendations.protocol import (
    Locale,
    CuratedRecommendation,
    CuratedRecommendationsRequest,
    CuratedRecommendationsResponse,
    ExperimentName,
    CuratedRecommendationsFeed,
    CuratedRecommendationsBucket, FakespotFeed, FakespotProductCategory, FakespotProduct, FAKESPOT_HEADER_COPY,
    FAKESPOT_FOOTER_COPY, FAKESPOT_CTA_COPY, FAKESPOT_CTA_URL, FakespotCTA,
)
from merino.curated_recommendations.rankers import (
    boost_preferred_topic,
    spread_publishers,
    thompson_sampling,
)



class CuratedRecommendationsProvider:
    """Provider for recommendations that have been reviewed by human curators."""

    corpus_backend: CorpusBackend

    def __init__(
<<<<<<< HEAD
            self, corpus_backend: CorpusBackend, engagement_backend: EngagementBackend
=======
        self,
        corpus_backend: CorpusBackend,
        engagement_backend: EngagementBackend,
        prior_backend: PriorBackend,
>>>>>>> 5ecb8ed7
    ) -> None:
        self.corpus_backend = corpus_backend
        self.engagement_backend = engagement_backend
        self.prior_backend = prior_backend

    @staticmethod
    def get_recommendation_surface_id(
            locale: Locale, region: str | None = None
    ) -> ScheduledSurfaceId:
        """Locale/region mapping is documented here:
        https://docs.google.com/document/d/1omclr-eETJ7zAWTMI7mvvsc3_-ns2Iiho4jPEfrmZfo/edit

        Args:
            locale: The language variant preferred by the user (e.g. 'en-US', or 'en')
            region: Optionally, the geographic region of the user, e.g. 'US'.

        Return the most appropriate RecommendationSurfaceId for the given locale/region.
        A value is always returned here. A Firefox pref determines which locales are eligible, so in this
        function call we can assume that the locale/region has been deemed suitable to receive NewTab recs.
        Ref: https://github.com/Pocket/recommendation-api/blob/c0fe2d1cab7ec7931c3c8c2e8e3d82908801ab00/app/data_providers/dispatch.py#L416 # noqa
        """
        language = CuratedRecommendationsProvider.extract_language_from_locale(locale)
        derived_region = CuratedRecommendationsProvider.derive_region(locale, region)

        if language == "de":
            return ScheduledSurfaceId.NEW_TAB_DE_DE
        elif language == "es":
            return ScheduledSurfaceId.NEW_TAB_ES_ES
        elif language == "fr":
            return ScheduledSurfaceId.NEW_TAB_FR_FR
        elif language == "it":
            return ScheduledSurfaceId.NEW_TAB_IT_IT
        else:
            # Default to English language for all other values of language (including 'en' or None)
            if derived_region is None or derived_region in ["US", "CA"]:
                return ScheduledSurfaceId.NEW_TAB_EN_US
            elif derived_region in ["GB", "IE"]:
                return ScheduledSurfaceId.NEW_TAB_EN_GB
            elif derived_region in ["IN"]:
                return ScheduledSurfaceId.NEW_TAB_EN_INTL
            else:
                # Default to the en-US New Tab if no 2-letter region can be derived from locale or region.
                return ScheduledSurfaceId.NEW_TAB_EN_US

    @staticmethod
    def extract_language_from_locale(locale: Locale) -> str | None:
        """Return a 2-letter language code from a locale string like 'en-US' or 'en'.
        Ref: https://github.com/Pocket/recommendation-api/blob/c0fe2d1cab7ec7931c3c8c2e8e3d82908801ab00/app/data_providers/dispatch.py#L451 # noqa
        """
        match = re.search(r"[a-zA-Z]{2}", locale)
        if match:
            return match.group().lower()
        else:
            return None

    @staticmethod
    def derive_region(locale: Locale, region: str | None = None) -> str | None:
        """Derive the region from the `region` argument if provided, otherwise try to extract from the locale.

        Args:
             locale: The language-variant preferred by the user (e.g. 'en-US' means English-as-spoken in the US)
             region: Optionally, the geographic region of the user, e.g. 'US'.

        Return a 2-letter region like 'US'.
        Ref: https://github.com/Pocket/recommendation-api/blob/c0fe2d1cab7ec7931c3c8c2e8e3d82908801ab00/app/data_providers/dispatch.py#L451 # noqa
        """
        # Derive from provided region
        if region:
            m1 = re.search(r"[a-zA-Z]{2}", region)
            if m1:
                return m1.group().upper()
        # If region not provided, derive from locale
        m2 = re.search(r"[_\-]([a-zA-Z]{2})", locale)
        if m2:
            return m2.group(1).upper()
        else:
            return None

    @staticmethod
    def is_enrolled_in_experiment(
            request: CuratedRecommendationsRequest, name: str, branch: str
    ) -> bool:
        """Return True if the request's experimentName matches name or "optin-" + name, and the
        experimentBranch matches the given branch. The optin- prefix signifies a forced enrollment.
        """
        return (
                request.experimentName == name or request.experimentName == f"optin-{name}"
        ) and request.experimentBranch == branch

    @staticmethod
    def is_enrolled_in_regional_engagement(request: CuratedRecommendationsRequest) -> bool:
        """Return True if Thompson sampling should use regional engagement (treatment)."""
        return CuratedRecommendationsProvider.is_enrolled_in_experiment(
            request, ExperimentName.REGION_SPECIFIC_CONTENT_EXPANSION.value, "treatment"
        )

    @staticmethod
    def get_fakespot_feed() -> FakespotFeed:
        """Construct & return the Fakespot feed. Currently, reading data from a mock JSON file."""

        fakespot_product_categories = []
        # TODO: https://mozilla-hub.atlassian.net/browse/MC-1566
        # retrieve fakespot products from JSON blob in GCS
        # add error/exception handling when reading from GCS
        with open("merino/curated_recommendations/fakespot_products.json") as f:
            json_data = json.load(f)
            for data in json_data:
                fakespot_products = []
                for product in data["products"]:
                    fakespot_products.append(FakespotProduct(
                        title=product["title"],
                        imageUrl=product["imageUrl"],
                        url=product["url"]
                    ))
                fakespot_product_categories.append(
                    FakespotProductCategory(
                        name=data["name"],
                        products=fakespot_products
                    ))
        return FakespotFeed(
            categories=fakespot_product_categories,
            headerCopy=FAKESPOT_HEADER_COPY,
            footerCopy=FAKESPOT_FOOTER_COPY,
            cta=FakespotCTA(
                copy=FAKESPOT_CTA_COPY,
                url=FAKESPOT_CTA_URL
            )
        )

    def rank_recommendations(
            self,
            recommendations: list[CuratedRecommendation],
            surface_id: str,
            request: CuratedRecommendationsRequest,
    ):
        """Apply additional processing to the list of recommendations
        received from Curated Corpus API

        @param recommendations: A list of CuratedRecommendation objects as they are received
        from Curated Corpus API
        @param surface_id: a string identifier for the New Tab surface these recommendations
        are intended for
        @param request: The full API request with all the data
        @return: A re-ranked list of curated recommendations
        """
        # 3. Apply Thompson sampling to rank recommendations by engagement
        recommendations = thompson_sampling(
            recommendations,
            engagement_backend=self.engagement_backend,
            prior_backend=self.prior_backend,
            region=self.derive_region(request.locale, request.region),
            enable_region_engagement=self.is_enrolled_in_regional_engagement(request),
        )

        # 2. Perform publisher spread on the recommendation set
        recommendations = spread_publishers(recommendations, spread_distance=3)

        # 1. Finally, perform preferred topics boosting if preferred topics are passed in the request
        if request.topics:
            validated_topics: list[Topic] = cast(list[Topic], request.topics)
            recommendations = boost_preferred_topic(recommendations, validated_topics)

        # 0. Blast-off!
        for rank, rec in enumerate(recommendations):
            # Update received_rank now that recommendations have been ranked.
            rec.receivedRank = rank

            # Topic labels are enabled only for en-US in Fx130. We are unsure about the quality of
            # localized topic strings in Firefox. As a workaround, we decided to only send topics
            # for New Tab en-US. This workaround should be removed once Fx131 is released on Oct 1.
            if surface_id not in (
                    ScheduledSurfaceId.NEW_TAB_EN_US,
                    ScheduledSurfaceId.NEW_TAB_EN_GB,
            ):
                rec.topic = None

        return recommendations[: request.count]

    def rank_need_to_know_recommendations(
            self,
            recommendations: list[CuratedRecommendation],
            surface_id: ScheduledSurfaceId,
            request: CuratedRecommendationsRequest,
    ):
        """Apply additional processing to the list of recommendations
        received from Curated Corpus API, splitting the list in two:
        the "general" feed and the "need to know" feed

        @param recommendations: A list of CuratedRecommendation objects as they are received
        from Curated Corpus API
        @param surface_id: a string identifier for the New Tab surface these recommendations
        are intended for
        @param request: The full API request with all the data
        @return: A tuple with two re-ranked lists of curated recommendations and a localised
        title for the "Need to Know" heading
        """
        # Filter out all time-sensitive recommendations into the need_to_know feed
        need_to_know_feed = [r for r in recommendations if r.isTimeSensitive]

        # Update received_rank for need_to_know recommendations
        for rank, rec in enumerate(need_to_know_feed):
            rec.receivedRank = rank

        # Place the remaining recommendations in the general feed
        general_feed = [r for r in recommendations if r not in need_to_know_feed]

        # Apply all the additional re-ranking and processing steps
        # to the main recommendations feed
        general_feed = self.rank_recommendations(general_feed, surface_id, request)

        # Provide a localized title string for the "Need to Know" feed.
        localized_titles = {
            ScheduledSurfaceId.NEW_TAB_EN_US: "In the news",
            ScheduledSurfaceId.NEW_TAB_EN_GB: "In the news",
            ScheduledSurfaceId.NEW_TAB_DE_DE: "In den News",
        }
        title = localized_titles[surface_id]

        return general_feed, need_to_know_feed, title

    async def fetch(
            self, curated_recommendations_request: CuratedRecommendationsRequest
    ) -> CuratedRecommendationsResponse:
        """Provide curated recommendations."""
        # Get the recommendation surface ID based on passed locale & region
        surface_id = CuratedRecommendationsProvider.get_recommendation_surface_id(
            curated_recommendations_request.locale,
            curated_recommendations_request.region,
        )

        corpus_items = await self.corpus_backend.fetch(surface_id)

        # Convert the CorpusItem list to a CuratedRecommendation list.
        recommendations = [
            CuratedRecommendation(
                **item.model_dump(),
                receivedRank=rank,
            )
            for rank, item in enumerate(corpus_items)
        ]

        feeds = {}
        general_feed = None

        # For users in the "Need to Know" experiment, separate recommendations into
        # two different feeds: the "general" feed and the "need to know" feed.
        if (
                curated_recommendations_request.feeds
                and "need_to_know" in curated_recommendations_request.feeds
                and surface_id
                in (
                ScheduledSurfaceId.NEW_TAB_EN_US,
                ScheduledSurfaceId.NEW_TAB_EN_GB,
                ScheduledSurfaceId.NEW_TAB_DE_DE,)
        ):
            general_feed, need_to_know_feed, title = self.rank_need_to_know_recommendations(
                recommendations, surface_id, curated_recommendations_request
            )
            feeds['need_to_know'] = CuratedRecommendationsBucket(
                recommendations=need_to_know_feed, title=title
            )

        # Check for Fakespot feed experiment, currently, only for en-US
        if (
                curated_recommendations_request.feeds and "fakespot" in curated_recommendations_request.feeds
                and surface_id == ScheduledSurfaceId.NEW_TAB_EN_US
        ):
            feeds['fakespot'] = self.get_fakespot_feed()

        # If any feeds were requested, return them
        if feeds:
            return CuratedRecommendationsResponse(
                recommendedAt=self.time_ms(),
                data=general_feed if 'need_to_know' in feeds else recommendations,
                feeds=CuratedRecommendationsFeed(**feeds),
            )

        # For everyone else, return the "classic" New Tab list of recommendations
        else:
            # Apply all the additional re-ranking and processing steps
            # to the main recommendations feed
            recommendations = self.rank_recommendations(
                recommendations, surface_id, curated_recommendations_request
            )

            return CuratedRecommendationsResponse(
                recommendedAt=self.time_ms(),
                data=recommendations,
            )

    @staticmethod
    def time_ms() -> int:
        """Return the time in milliseconds since the epoch as an integer."""
        return int(time.time() * 1000)<|MERGE_RESOLUTION|>--- conflicted
+++ resolved
@@ -1,4 +1,5 @@
 """Provider for curated recommendations on New Tab."""
+
 import json
 import time
 import re
@@ -18,8 +19,15 @@
     CuratedRecommendationsResponse,
     ExperimentName,
     CuratedRecommendationsFeed,
-    CuratedRecommendationsBucket, FakespotFeed, FakespotProductCategory, FakespotProduct, FAKESPOT_HEADER_COPY,
-    FAKESPOT_FOOTER_COPY, FAKESPOT_CTA_COPY, FAKESPOT_CTA_URL, FakespotCTA,
+    CuratedRecommendationsBucket,
+    FakespotFeed,
+    FakespotProductCategory,
+    FakespotProduct,
+    FAKESPOT_HEADER_COPY,
+    FAKESPOT_FOOTER_COPY,
+    FAKESPOT_CTA_COPY,
+    FAKESPOT_CTA_URL,
+    FakespotCTA,
 )
 from merino.curated_recommendations.rankers import (
     boost_preferred_topic,
@@ -28,21 +36,16 @@
 )
 
 
-
 class CuratedRecommendationsProvider:
     """Provider for recommendations that have been reviewed by human curators."""
 
     corpus_backend: CorpusBackend
 
     def __init__(
-<<<<<<< HEAD
-            self, corpus_backend: CorpusBackend, engagement_backend: EngagementBackend
-=======
         self,
         corpus_backend: CorpusBackend,
         engagement_backend: EngagementBackend,
         prior_backend: PriorBackend,
->>>>>>> 5ecb8ed7
     ) -> None:
         self.corpus_backend = corpus_backend
         self.engagement_backend = engagement_backend
@@ -50,7 +53,7 @@
 
     @staticmethod
     def get_recommendation_surface_id(
-            locale: Locale, region: str | None = None
+        locale: Locale, region: str | None = None
     ) -> ScheduledSurfaceId:
         """Locale/region mapping is documented here:
         https://docs.google.com/document/d/1omclr-eETJ7zAWTMI7mvvsc3_-ns2Iiho4jPEfrmZfo/edit
@@ -123,13 +126,13 @@
 
     @staticmethod
     def is_enrolled_in_experiment(
-            request: CuratedRecommendationsRequest, name: str, branch: str
+        request: CuratedRecommendationsRequest, name: str, branch: str
     ) -> bool:
         """Return True if the request's experimentName matches name or "optin-" + name, and the
         experimentBranch matches the given branch. The optin- prefix signifies a forced enrollment.
         """
         return (
-                request.experimentName == name or request.experimentName == f"optin-{name}"
+            request.experimentName == name or request.experimentName == f"optin-{name}"
         ) and request.experimentBranch == branch
 
     @staticmethod
@@ -142,7 +145,6 @@
     @staticmethod
     def get_fakespot_feed() -> FakespotFeed:
         """Construct & return the Fakespot feed. Currently, reading data from a mock JSON file."""
-
         fakespot_product_categories = []
         # TODO: https://mozilla-hub.atlassian.net/browse/MC-1566
         # retrieve fakespot products from JSON blob in GCS
@@ -152,31 +154,28 @@
             for data in json_data:
                 fakespot_products = []
                 for product in data["products"]:
-                    fakespot_products.append(FakespotProduct(
-                        title=product["title"],
-                        imageUrl=product["imageUrl"],
-                        url=product["url"]
-                    ))
+                    fakespot_products.append(
+                        FakespotProduct(
+                            title=product["title"],
+                            imageUrl=product["imageUrl"],
+                            url=product["url"],
+                        )
+                    )
                 fakespot_product_categories.append(
-                    FakespotProductCategory(
-                        name=data["name"],
-                        products=fakespot_products
-                    ))
+                    FakespotProductCategory(name=data["name"], products=fakespot_products)
+                )
         return FakespotFeed(
             categories=fakespot_product_categories,
             headerCopy=FAKESPOT_HEADER_COPY,
             footerCopy=FAKESPOT_FOOTER_COPY,
-            cta=FakespotCTA(
-                copy=FAKESPOT_CTA_COPY,
-                url=FAKESPOT_CTA_URL
-            )
+            cta=FakespotCTA(cta_copy=FAKESPOT_CTA_COPY, url=FAKESPOT_CTA_URL),
         )
 
     def rank_recommendations(
-            self,
-            recommendations: list[CuratedRecommendation],
-            surface_id: str,
-            request: CuratedRecommendationsRequest,
+        self,
+        recommendations: list[CuratedRecommendation],
+        surface_id: str,
+        request: CuratedRecommendationsRequest,
     ):
         """Apply additional processing to the list of recommendations
         received from Curated Corpus API
@@ -214,18 +213,18 @@
             # localized topic strings in Firefox. As a workaround, we decided to only send topics
             # for New Tab en-US. This workaround should be removed once Fx131 is released on Oct 1.
             if surface_id not in (
-                    ScheduledSurfaceId.NEW_TAB_EN_US,
-                    ScheduledSurfaceId.NEW_TAB_EN_GB,
+                ScheduledSurfaceId.NEW_TAB_EN_US,
+                ScheduledSurfaceId.NEW_TAB_EN_GB,
             ):
                 rec.topic = None
 
         return recommendations[: request.count]
 
     def rank_need_to_know_recommendations(
-            self,
-            recommendations: list[CuratedRecommendation],
-            surface_id: ScheduledSurfaceId,
-            request: CuratedRecommendationsRequest,
+        self,
+        recommendations: list[CuratedRecommendation],
+        surface_id: ScheduledSurfaceId,
+        request: CuratedRecommendationsRequest,
     ):
         """Apply additional processing to the list of recommendations
         received from Curated Corpus API, splitting the list in two:
@@ -264,7 +263,7 @@
         return general_feed, need_to_know_feed, title
 
     async def fetch(
-            self, curated_recommendations_request: CuratedRecommendationsRequest
+        self, curated_recommendations_request: CuratedRecommendationsRequest
     ) -> CuratedRecommendationsResponse:
         """Provide curated recommendations."""
         # Get the recommendation surface ID based on passed locale & region
@@ -284,40 +283,51 @@
             for rank, item in enumerate(corpus_items)
         ]
 
-        feeds = {}
+        feeds: dict[str, CuratedRecommendationsBucket | FakespotFeed] = {}
         general_feed = None
 
         # For users in the "Need to Know" experiment, separate recommendations into
         # two different feeds: the "general" feed and the "need to know" feed.
         if (
-                curated_recommendations_request.feeds
-                and "need_to_know" in curated_recommendations_request.feeds
-                and surface_id
-                in (
+            curated_recommendations_request.feeds
+            and "need_to_know" in curated_recommendations_request.feeds
+            and surface_id
+            in (
                 ScheduledSurfaceId.NEW_TAB_EN_US,
                 ScheduledSurfaceId.NEW_TAB_EN_GB,
-                ScheduledSurfaceId.NEW_TAB_DE_DE,)
+                ScheduledSurfaceId.NEW_TAB_DE_DE,
+            )
         ):
             general_feed, need_to_know_feed, title = self.rank_need_to_know_recommendations(
                 recommendations, surface_id, curated_recommendations_request
             )
-            feeds['need_to_know'] = CuratedRecommendationsBucket(
+            feeds["need_to_know"] = CuratedRecommendationsBucket(
                 recommendations=need_to_know_feed, title=title
             )
 
         # Check for Fakespot feed experiment, currently, only for en-US
         if (
-                curated_recommendations_request.feeds and "fakespot" in curated_recommendations_request.feeds
-                and surface_id == ScheduledSurfaceId.NEW_TAB_EN_US
+            curated_recommendations_request.feeds
+            and "fakespot" in curated_recommendations_request.feeds
+            and surface_id == ScheduledSurfaceId.NEW_TAB_EN_US
         ):
-            feeds['fakespot'] = self.get_fakespot_feed()
+            feeds["fakespot"] = self.get_fakespot_feed()
 
         # If any feeds were requested, return them
         if feeds:
+            # extract feeds directly
+            # lint complains about types if unpacking the feeds dict directly in response.
+            need_to_know_feed = feeds.get("need_to_know", None)
+            fakespot_feed = feeds.get("fakespot", None)
+
             return CuratedRecommendationsResponse(
                 recommendedAt=self.time_ms(),
-                data=general_feed if 'need_to_know' in feeds else recommendations,
-                feeds=CuratedRecommendationsFeed(**feeds),
+                data=general_feed
+                if "need_to_know" in feeds and general_feed is not None
+                else recommendations,
+                feeds=CuratedRecommendationsFeed(
+                    need_to_know=need_to_know_feed, fakespot=cast(FakespotFeed, fakespot_feed)
+                ),
             )
 
         # For everyone else, return the "classic" New Tab list of recommendations
