"""Provider for curated recommendations on New Tab."""

import time
import re

from copy import copy

from merino.curated_recommendations.corpus_backends.protocol import (
    CorpusBackend,
    ScheduledSurfaceId,
    Topic,
)
<<<<<<< HEAD


@unique
class TypeName(str, Enum):
    """This value could be used in the future to distinguish between different types of content.

    Currently, the only value is recommendation.
    """

    RECOMMENDATION = "recommendation"


@unique
class Locale(str, Enum):
    """Supported locales for curated recommendations on New Tab"""

    FR = ("fr",)
    FR_FR = ("fr-FR",)
    ES = ("es",)
    ES_ES = ("es-ES",)
    IT = ("it",)
    IT_IT = ("it-IT",)
    EN = ("en",)
    EN_CA = ("en-CA",)
    EN_GB = ("en-GB",)
    EN_US = ("en-US",)
    DE = ("de",)
    DE_DE = ("de-DE",)
    DE_AT = ("de-AT",)
    DE_CH = ("de-CH",)

    @staticmethod
    def values():
        """Map enum values & returns"""
        return Locale._value2member_map_


# Maximum tileId that Firefox can support. Firefox uses Javascript to store this value. The max
# value of a Javascript number can be found using `Number.MAX_SAFE_INTEGER`. which is 2^53 - 1
# because it uses a 64-bit IEEE 754 float.
MAX_TILE_ID = (1 << 53) - 1
# Generate tile_ids well out of the range of the old MySQL-based system, which has a max tile_id of
# 99,999 as of 2023-03-13. This is done to make it easy for engineers/analysts to see which system
# generated the identifier.
MIN_TILE_ID = 10000000

NUM_RECS_PER_TOPIC = 2
MAX_TOP_REC_SLOTS = 10


class CuratedRecommendation(CorpusItem):
    """Extends CorpusItem with additional fields for a curated recommendation"""

    __typename: TypeName = TypeName.RECOMMENDATION
    tileId: Annotated[int, Field(strict=True, ge=MIN_TILE_ID, le=MAX_TILE_ID)]
    receivedRank: int

    @model_validator(mode="before")
    def set_tileId(cls, values):
        """Set the tileId field automatically."""
        scheduled_corpus_item_id = values.get("scheduledCorpusItemId")

        if scheduled_corpus_item_id and "tileId" not in values:
            values["tileId"] = cls._integer_hash(
                scheduled_corpus_item_id, MIN_TILE_ID, MAX_TILE_ID
            )

        return values

    @staticmethod
    def _integer_hash(s: str, start: int, stop: int) -> int:
        """:param s: String to be hashed.
        :param start: Minimum integer to be returned.
        :param stop: Integer that is greater than start. Maximum return value is stop - 1.
        :return: Integer hash of s in the range [start, stop)
        """
        return start + (int(hashlib.sha256(s.encode("utf-8")).hexdigest(), 16) % (stop - start))


class CuratedRecommendationsRequest(BaseModel):
    """Body schema for requesting a list of curated recommendations"""

    locale: Locale
    region: str | None = None
    count: int = 100
    topics: list[Topic] | None = None


class CuratedRecommendationsResponse(BaseModel):
    """Response schema for a list of curated recommendations"""

    recommendedAt: int
    data: list[CuratedRecommendation]
=======
from merino.curated_recommendations.engagement_backends.protocol import EngagementBackend
from merino.curated_recommendations.protocol import (
    Locale,
    CuratedRecommendation,
    CuratedRecommendationsRequest,
    CuratedRecommendationsResponse,
)
from merino.curated_recommendations.rankers import thompson_sampling
>>>>>>> f98b6040


class CuratedRecommendationsProvider:
    """Provider for recommendations that have been reviewed by human curators."""

    corpus_backend: CorpusBackend

    def __init__(
        self, corpus_backend: CorpusBackend, engagement_backend: EngagementBackend
    ) -> None:
        self.corpus_backend = corpus_backend
        self.engagement_backend = engagement_backend

    @staticmethod
    def get_recommendation_surface_id(
        locale: Locale, region: str | None = None
    ) -> ScheduledSurfaceId:
        """Locale/region mapping is documented here:
        https://docs.google.com/document/d/1omclr-eETJ7zAWTMI7mvvsc3_-ns2Iiho4jPEfrmZfo/edit

        Args:
            locale: The language variant preferred by the user (e.g. 'en-US', or 'en')
            region: Optionally, the geographic region of the user, e.g. 'US'.

        Return the most appropriate RecommendationSurfaceId for the given locale/region.
        A value is always returned here. A Firefox pref determines which locales are eligible, so in this
        function call we can assume that the locale/region has been deemed suitable to receive NewTab recs.
        Ref: https://github.com/Pocket/recommendation-api/blob/c0fe2d1cab7ec7931c3c8c2e8e3d82908801ab00/app/data_providers/dispatch.py#L416 # noqa
        """
        language = CuratedRecommendationsProvider.extract_language_from_locale(locale)
        derived_region = CuratedRecommendationsProvider.derive_region(locale, region)

        if language == "de":
            return ScheduledSurfaceId.NEW_TAB_DE_DE
        elif language == "es":
            return ScheduledSurfaceId.NEW_TAB_ES_ES
        elif language == "fr":
            return ScheduledSurfaceId.NEW_TAB_FR_FR
        elif language == "it":
            return ScheduledSurfaceId.NEW_TAB_IT_IT
        else:
            # Default to English language for all other values of language (including 'en' or None)
            if derived_region is None or derived_region in ["US", "CA"]:
                return ScheduledSurfaceId.NEW_TAB_EN_US
            elif derived_region in ["GB", "IE"]:
                return ScheduledSurfaceId.NEW_TAB_EN_GB
            elif derived_region in ["IN"]:
                return ScheduledSurfaceId.NEW_TAB_EN_INTL
            else:
                # Default to the en-US New Tab if no 2-letter region can be derived from locale or region.
                return ScheduledSurfaceId.NEW_TAB_EN_US

    @staticmethod
    def extract_language_from_locale(locale: Locale) -> str | None:
        """Return a 2-letter language code from a locale string like 'en-US' or 'en'.
        Ref: https://github.com/Pocket/recommendation-api/blob/c0fe2d1cab7ec7931c3c8c2e8e3d82908801ab00/app/data_providers/dispatch.py#L451 # noqa
        """
        match = re.search(r"[a-zA-Z]{2}", locale)
        if match:
            return match.group().lower()
        else:
            return None

    @staticmethod
    def derive_region(locale: Locale, region: str | None = None) -> str | None:
        """Derive the region from the `region` argument if provided, otherwise try to extract from the locale.

        Args:
             locale: The language-variant preferred by the user (e.g. 'en-US' means English-as-spoken in the US)
             region: Optionally, the geographic region of the user, e.g. 'US'.

        Return a 2-letter region like 'US'.
        Ref: https://github.com/Pocket/recommendation-api/blob/c0fe2d1cab7ec7931c3c8c2e8e3d82908801ab00/app/data_providers/dispatch.py#L451 # noqa
        """
        # Derive from provided region
        if region:
            m1 = re.search(r"[a-zA-Z]{2}", region)
            if m1:
                return m1.group().upper()
        # If region not provided, derive from locale
        m2 = re.search(r"[_\-]([a-zA-Z]{2})", locale)
        if m2:
            return m2.group(1).upper()
        else:
            return None

    @staticmethod
    def spread_publishers(
        recs: list[CuratedRecommendation], spread_distance: int
    ) -> list[CuratedRecommendation]:
        """Spread a list of CuratedRecommendations by the publisher attribute to avoid encountering the same publisher
        in sequence.

        :param recs: The recommendations to be spread
        :param spread_distance: The distance that recs with the same publisher value should be spread apart. The default
            value of None greedily maximizes the distance, by basing the spread distance on the number of unique values.
        :return: CuratedRecommendations spread by publisher, while otherwise preserving the order.
        """
        attr = "publisher"

        result_recs: list[CuratedRecommendation] = []
        remaining_recs = copy(recs)

        while remaining_recs:
            values_to_avoid = set(getattr(r, attr) for r in result_recs[-spread_distance:])
            # Get the first remaining rec which value should not be avoided, or default to the first remaining rec.
            rec = next(
                (r for r in remaining_recs if getattr(r, attr) not in values_to_avoid),
                remaining_recs[0],
            )
            result_recs.append(rec)
            remaining_recs.remove(rec)

        return result_recs

    @staticmethod
    def boost_preferred_topic(
        recs: list[CuratedRecommendation],
        preferred_topics: list[Topic],
    ) -> list[CuratedRecommendation]:
        """Boost recommendations into top N slots based on preferred topics.
        2 recs per topic (for now).

        :param recs: List of recommendations
        :param preferred_topics: User's preferred topic(s)
        :return: CuratedRecommendations ranked based on a preferred topic(s), while otherwise
        preserving the order.
        """
        boosted_recs = []
        remaining_recs = []
        # The following dict tracks the number of recommendations per topic to be boosted.
        remaining_num_topic_boosts = {
            preferred_topic: NUM_RECS_PER_TOPIC for preferred_topic in preferred_topics
        }

        for rec in recs:
            topic = rec.topic
            # Check if the recommendation should be boosted
            # Boost if slots (e.g. 10) remain and its topic hasn't been boosted too often (e.g. 2).
            # It relies on get() returning None for missing keys, and None and 0 being falsy.
            if (
                topic in remaining_num_topic_boosts
                and len(remaining_num_topic_boosts) < MAX_TOP_REC_SLOTS
                and remaining_num_topic_boosts[topic] > 0
            ):
                boosted_recs.append(rec)
                remaining_num_topic_boosts[topic] -= 1  # decrement remaining # of topics to boost
            else:
                remaining_recs.append(rec)

        return boosted_recs + remaining_recs

    async def fetch(
        self, curated_recommendations_request: CuratedRecommendationsRequest
    ) -> CuratedRecommendationsResponse:  # noqa
        """Provide curated recommendations."""
        # Get the recommendation surface ID based on passed locale & region
        surface_id = CuratedRecommendationsProvider.get_recommendation_surface_id(
            curated_recommendations_request.locale, curated_recommendations_request.region
        )

        corpus_items = await self.corpus_backend.fetch(surface_id)

        # Convert the CorpusItem list to a CuratedRecommendation list.
        recommendations = [
            CuratedRecommendation(
                **item.model_dump(),
                receivedRank=rank,
            )
            for rank, item in enumerate(corpus_items)
        ]

        # 3. Apply Thompson sampling to rank recommendations by engagement
        recommendations = thompson_sampling(recommendations, self.engagement_backend)

        # 2. Perform publisher spread on the recommendation set
        recommendations = self.spread_publishers(recommendations, spread_distance=3)

        # 1. Finally, perform preferred topics boosting if preferred topics are passed in the request
        if curated_recommendations_request.topics:
            # Check if recs need boosting & boost if needed
            recommendations = self.boost_preferred_topic(
                recommendations, curated_recommendations_request.topics
            )

        return CuratedRecommendationsResponse(
            recommendedAt=self.time_ms(),
            data=recommendations,
        )

    @staticmethod
    def time_ms() -> int:
        """Return the time in milliseconds since the epoch as an integer."""
        return int(time.time() * 1000)<|MERGE_RESOLUTION|>--- conflicted
+++ resolved
@@ -3,108 +3,10 @@
 import time
 import re
 
-from copy import copy
-
 from merino.curated_recommendations.corpus_backends.protocol import (
     CorpusBackend,
     ScheduledSurfaceId,
-    Topic,
 )
-<<<<<<< HEAD
-
-
-@unique
-class TypeName(str, Enum):
-    """This value could be used in the future to distinguish between different types of content.
-
-    Currently, the only value is recommendation.
-    """
-
-    RECOMMENDATION = "recommendation"
-
-
-@unique
-class Locale(str, Enum):
-    """Supported locales for curated recommendations on New Tab"""
-
-    FR = ("fr",)
-    FR_FR = ("fr-FR",)
-    ES = ("es",)
-    ES_ES = ("es-ES",)
-    IT = ("it",)
-    IT_IT = ("it-IT",)
-    EN = ("en",)
-    EN_CA = ("en-CA",)
-    EN_GB = ("en-GB",)
-    EN_US = ("en-US",)
-    DE = ("de",)
-    DE_DE = ("de-DE",)
-    DE_AT = ("de-AT",)
-    DE_CH = ("de-CH",)
-
-    @staticmethod
-    def values():
-        """Map enum values & returns"""
-        return Locale._value2member_map_
-
-
-# Maximum tileId that Firefox can support. Firefox uses Javascript to store this value. The max
-# value of a Javascript number can be found using `Number.MAX_SAFE_INTEGER`. which is 2^53 - 1
-# because it uses a 64-bit IEEE 754 float.
-MAX_TILE_ID = (1 << 53) - 1
-# Generate tile_ids well out of the range of the old MySQL-based system, which has a max tile_id of
-# 99,999 as of 2023-03-13. This is done to make it easy for engineers/analysts to see which system
-# generated the identifier.
-MIN_TILE_ID = 10000000
-
-NUM_RECS_PER_TOPIC = 2
-MAX_TOP_REC_SLOTS = 10
-
-
-class CuratedRecommendation(CorpusItem):
-    """Extends CorpusItem with additional fields for a curated recommendation"""
-
-    __typename: TypeName = TypeName.RECOMMENDATION
-    tileId: Annotated[int, Field(strict=True, ge=MIN_TILE_ID, le=MAX_TILE_ID)]
-    receivedRank: int
-
-    @model_validator(mode="before")
-    def set_tileId(cls, values):
-        """Set the tileId field automatically."""
-        scheduled_corpus_item_id = values.get("scheduledCorpusItemId")
-
-        if scheduled_corpus_item_id and "tileId" not in values:
-            values["tileId"] = cls._integer_hash(
-                scheduled_corpus_item_id, MIN_TILE_ID, MAX_TILE_ID
-            )
-
-        return values
-
-    @staticmethod
-    def _integer_hash(s: str, start: int, stop: int) -> int:
-        """:param s: String to be hashed.
-        :param start: Minimum integer to be returned.
-        :param stop: Integer that is greater than start. Maximum return value is stop - 1.
-        :return: Integer hash of s in the range [start, stop)
-        """
-        return start + (int(hashlib.sha256(s.encode("utf-8")).hexdigest(), 16) % (stop - start))
-
-
-class CuratedRecommendationsRequest(BaseModel):
-    """Body schema for requesting a list of curated recommendations"""
-
-    locale: Locale
-    region: str | None = None
-    count: int = 100
-    topics: list[Topic] | None = None
-
-
-class CuratedRecommendationsResponse(BaseModel):
-    """Response schema for a list of curated recommendations"""
-
-    recommendedAt: int
-    data: list[CuratedRecommendation]
-=======
 from merino.curated_recommendations.engagement_backends.protocol import EngagementBackend
 from merino.curated_recommendations.protocol import (
     Locale,
@@ -112,8 +14,7 @@
     CuratedRecommendationsRequest,
     CuratedRecommendationsResponse,
 )
-from merino.curated_recommendations.rankers import thompson_sampling
->>>>>>> f98b6040
+from merino.curated_recommendations.rankers import Rankers
 
 
 class CuratedRecommendationsProvider:
@@ -122,14 +23,14 @@
     corpus_backend: CorpusBackend
 
     def __init__(
-        self, corpus_backend: CorpusBackend, engagement_backend: EngagementBackend
+            self, corpus_backend: CorpusBackend, engagement_backend: EngagementBackend
     ) -> None:
         self.corpus_backend = corpus_backend
         self.engagement_backend = engagement_backend
 
     @staticmethod
     def get_recommendation_surface_id(
-        locale: Locale, region: str | None = None
+            locale: Locale, region: str | None = None
     ) -> ScheduledSurfaceId:
         """Locale/region mapping is documented here:
         https://docs.google.com/document/d/1omclr-eETJ7zAWTMI7mvvsc3_-ns2Iiho4jPEfrmZfo/edit
@@ -200,74 +101,8 @@
         else:
             return None
 
-    @staticmethod
-    def spread_publishers(
-        recs: list[CuratedRecommendation], spread_distance: int
-    ) -> list[CuratedRecommendation]:
-        """Spread a list of CuratedRecommendations by the publisher attribute to avoid encountering the same publisher
-        in sequence.
-
-        :param recs: The recommendations to be spread
-        :param spread_distance: The distance that recs with the same publisher value should be spread apart. The default
-            value of None greedily maximizes the distance, by basing the spread distance on the number of unique values.
-        :return: CuratedRecommendations spread by publisher, while otherwise preserving the order.
-        """
-        attr = "publisher"
-
-        result_recs: list[CuratedRecommendation] = []
-        remaining_recs = copy(recs)
-
-        while remaining_recs:
-            values_to_avoid = set(getattr(r, attr) for r in result_recs[-spread_distance:])
-            # Get the first remaining rec which value should not be avoided, or default to the first remaining rec.
-            rec = next(
-                (r for r in remaining_recs if getattr(r, attr) not in values_to_avoid),
-                remaining_recs[0],
-            )
-            result_recs.append(rec)
-            remaining_recs.remove(rec)
-
-        return result_recs
-
-    @staticmethod
-    def boost_preferred_topic(
-        recs: list[CuratedRecommendation],
-        preferred_topics: list[Topic],
-    ) -> list[CuratedRecommendation]:
-        """Boost recommendations into top N slots based on preferred topics.
-        2 recs per topic (for now).
-
-        :param recs: List of recommendations
-        :param preferred_topics: User's preferred topic(s)
-        :return: CuratedRecommendations ranked based on a preferred topic(s), while otherwise
-        preserving the order.
-        """
-        boosted_recs = []
-        remaining_recs = []
-        # The following dict tracks the number of recommendations per topic to be boosted.
-        remaining_num_topic_boosts = {
-            preferred_topic: NUM_RECS_PER_TOPIC for preferred_topic in preferred_topics
-        }
-
-        for rec in recs:
-            topic = rec.topic
-            # Check if the recommendation should be boosted
-            # Boost if slots (e.g. 10) remain and its topic hasn't been boosted too often (e.g. 2).
-            # It relies on get() returning None for missing keys, and None and 0 being falsy.
-            if (
-                topic in remaining_num_topic_boosts
-                and len(remaining_num_topic_boosts) < MAX_TOP_REC_SLOTS
-                and remaining_num_topic_boosts[topic] > 0
-            ):
-                boosted_recs.append(rec)
-                remaining_num_topic_boosts[topic] -= 1  # decrement remaining # of topics to boost
-            else:
-                remaining_recs.append(rec)
-
-        return boosted_recs + remaining_recs
-
     async def fetch(
-        self, curated_recommendations_request: CuratedRecommendationsRequest
+            self, curated_recommendations_request: CuratedRecommendationsRequest
     ) -> CuratedRecommendationsResponse:  # noqa
         """Provide curated recommendations."""
         # Get the recommendation surface ID based on passed locale & region
@@ -287,15 +122,15 @@
         ]
 
         # 3. Apply Thompson sampling to rank recommendations by engagement
-        recommendations = thompson_sampling(recommendations, self.engagement_backend)
+        recommendations = Rankers.thompson_sampling(recommendations, self.engagement_backend)
 
         # 2. Perform publisher spread on the recommendation set
-        recommendations = self.spread_publishers(recommendations, spread_distance=3)
+        recommendations = Rankers.spread_publishers(recommendations, spread_distance=3)
 
         # 1. Finally, perform preferred topics boosting if preferred topics are passed in the request
         if curated_recommendations_request.topics:
             # Check if recs need boosting & boost if needed
-            recommendations = self.boost_preferred_topic(
+            recommendations = Rankers.boost_preferred_topic(
                 recommendations, curated_recommendations_request.topics
             )
 
