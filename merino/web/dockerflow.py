--- conflicted
+++ resolved
@@ -30,14 +30,7 @@
     "/__heartbeat__", tags=["__heartbeat__"], summary="Dockerflow: __heartbeat__"
 )
 async def heartbeat() -> Response:
-<<<<<<< HEAD
     """Dockerflow: Query service heartbeat. It returns an empty string in the response."""
-=======
-    """
-    Dockerflow: Query service heartbeat. It returns an empty string in the response.
-    """
-
->>>>>>> ec896cec
     return Response(content="")
 
 
