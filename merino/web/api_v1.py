"""Merino V1 API"""

import functools
import logging
from asyncio import Task
from collections import Counter
from functools import partial
from itertools import chain
from typing import Annotated

from asgi_correlation_id.context import correlation_id
from fastapi import APIRouter, Depends, Query, Header
from fastapi.encoders import jsonable_encoder
from fastapi.responses import ORJSONResponse
from starlette.requests import Request

from merino.config import settings
from merino.curated_recommendations import get_provider as get_corpus_api_provider
from merino.curated_recommendations.provider import (
    CuratedRecommendationsProvider,
)
from merino.curated_recommendations.protocol import (
    CuratedRecommendationsRequest,
    CuratedRecommendationsResponse,
)
from merino.metrics import Client
from merino.middleware import ScopeKey
from merino.providers import get_providers
from merino.providers.base import BaseProvider, BaseSuggestion, SuggestionRequest
from merino.providers.custom_details import CustomDetails, WeatherDetails
from merino.providers.weather.provider import Provider as WeatherProvider
from merino.providers.weather.provider import Suggestion as WeatherSuggestion
from merino.utils import task_runner
from merino.web.models_v1 import ProviderResponse, SuggestResponse

logger = logging.getLogger(__name__)
router = APIRouter()

SUGGEST_RESPONSE = {
    "suggestions": [],
    "client_variants": [],
    "server_variants": [],
    "request_id": "",
}

# Param to capture all enabled_by_default=True providers.
DEFAULT_PROVIDERS_PARAM_NAME: str = "default"

# Timeout for query tasks.
QUERY_TIMEOUT_SEC = settings.runtime.query_timeout_sec

# Default Cache-Control TTL value for /suggest endpoint responses
DEFAULT_CACHE_CONTROL_TTL: int = settings.runtime.default_suggestions_response_ttl_sec

# Client Variant Maximum - used to limit the number of
# possible client variants for experiments.
# See https://mozilla-services.github.io/merino/api.html#suggest
CLIENT_VARIANT_MAX = settings.web.api.v1.client_variant_max
QUERY_CHARACTER_MAX = settings.web.api.v1.query_character_max
CLIENT_VARIANT_CHARACTER_MAX = settings.web.api.v1.client_variant_character_max
HEADER_CHARACTER_MAX = settings.web.api.v1.header_character_max


@router.get(
    "/suggest",
    tags=["suggest"],
    summary="Merino suggest endpoint",
    response_model=SuggestResponse,
)
async def suggest(
    request: Request,
    q: Annotated[str, Query(max_length=QUERY_CHARACTER_MAX)],
    city: str | None = None,
    country: str | None = None,
    region: str | None = None,
    accept_language: Annotated[str | None, Header(max_length=HEADER_CHARACTER_MAX)] = None,
    providers: str | None = None,
    client_variants: str | None = Query(default=None, max_length=CLIENT_VARIANT_CHARACTER_MAX),
    sources: tuple[dict[str, BaseProvider], list[BaseProvider]] = Depends(get_providers),
    request_type: Annotated[str | None, Query(pattern="^(location|weather)$")] = None,
) -> ORJSONResponse:
    """Query Merino for suggestions.

    This is the primary endpoint that consumes user input and suggests
    pages the user may want to visit. The expectation is that
    this is shown alongside other content the browser suggests
    to the user, such as bookmarks and history.

    This endpoint accepts GET requests and takes parameters as query string values
    and headers.

    **Args:**

    - `q`: The query that the user has typed. This is expected to be a partial
        input, sent as fast as once per keystroke, though a slower period may be
        appropriate for the user agent.
    - `city`: [Optional] City name. E.g. “New York”
    - `country`: [Optional] ISO 3166-2 country code. E.g.: “US”
    - `region`: [Optional] Subdivision code / postal abbreviation. E.g. : “NY”
    - `client_variants`: [Optional] A comma-separated list of any experiments or
        rollouts that are affecting the client's Suggest experience. If Merino
        recognizes any of them it will modify its behavior accordingly.
    - `providers`: [Optional] A comma-separated list of providers to use for this
        request. See the `/providers` endpoint below for valid options. If provided,
        only suggestions from the listed providers will be returned. If not provided,
        Merino will use a built-in default set of providers. The default set of
        providers can be seen in the `/providers` endpoint. Supplying the `default`
        value to the `providers` parameter will return suggestions from the default providers.
        You can then pass other providers that are not enabled after `default`,
        allowing for customization of the suggestion request.
    - `request_type`: [Optional] For AccuWeather provider, the request type should be either a
        "location" or "weather" string. For "location" it will get location completion
        suggestion. For "weather" it will return weather suggestions. If omitted, it defaults
        to weather suggestions.

    **Headers:**

    - `Accept-Language` - The locale preferences expressed in this header in
      accordance with [RFC 2616 section 14.4][rfc-2616-14-4] will be used to
      determine suggestions. Merino maintains a list of supported locales. Merino
      will choose the locale from its list that has the highest `q` (quality) value
      in the user's `Accept-Language` header. Locales with `q=0` will not be used.

      If no locales match, Merino will not return any suggestions. If the header is
      not included or empty, Merino will default to the `en-US` locale.

      If the highest quality, compatible language produces no suggestion results,
      Merino will return an empty list instead of attempting to query other
      languages.

    - `User-Agent` - A user's device form factor, operating system, and
      browser/Firefox version are detected from the `User-Agent` header included in
      the request.

    [rfc-2616-14-4]: https://datatracker.ietf.org/doc/html/rfc2616/#section-14.4

    **Other derived inputs:**

    - Location - The IP address of the user or nearest proxy will be used to
      determine location. This location may be as granular as city level, depending
      on server configuration.

      Users that use VPN services will be identified according to the VPN exit node
      they use, allowing them to change Merino's understanding of their location.
      VPN exit nodes are often mis-identified in geolocation databases, and may
      produce unreliable results.


    **Returns:**

    The response will be a JSON object containing the following keys:
    - `client_variants` - A list of strings specified from the `client_variants`
        parameter in the request.
    - `server_variants` - A list of strings indicating the server variants.
    - `request_id` - A string identifier identifying every API request sent from Firefox.
    - `suggestions` - A list of suggestions or an empty list if nothing was found.
        Please look at the documentation for `BaseSuggestion` model for information
        about what the model contains.

    **Response Headers:**

    Responses will carry standard HTTP caching headers that indicate the validity of
    the suggestions. User agents should prefer to provide the user with cached
    results as indicated by these headers.
    """
    # Do you plan to release code behind a feature flag? Uncomment the following
    # line to get access to feature flags and then check if your feature flag is
    # enabled for this request by calling feature_flags.is_enabled("example").
    # feature_flags: FeatureFlags = request.scope[ScopeKey.FEATURE_FLAGS]
    metrics_client: Client = request.scope[ScopeKey.METRICS_CLIENT]

    active_providers, default_providers = sources
    if providers is not None:
        # Set used to filter out possible duplicate providers passed in.
        provider_names: set[str] = set(providers.split(","))
        search_from: list[BaseProvider] = [
            active_providers[p] for p in provider_names if p in active_providers
        ]
        if DEFAULT_PROVIDERS_PARAM_NAME in provider_names:
            # Search the default providers if `default` wildcard parameter passed in `providers`.
            search_from.extend(p for p in default_providers if p not in search_from)
    else:
        search_from = default_providers

    lookups: list[Task] = []
    languages = get_accepted_languages(accept_language)
    for p in search_from:
        srequest = SuggestionRequest(
            query=p.normalize_query(q),
            geolocation=request.scope[ScopeKey.GEOLOCATION],
            request_type=request_type,
<<<<<<< HEAD
            city=city,
            country=country,
            region=region
=======
            languages=languages,
>>>>>>> 63989954
        )
        task = metrics_client.timeit_task(p.query(srequest), f"providers.{p.name}.query")
        # `timeit_task()` doesn't support task naming, need to set the task name manually
        task.set_name(p.name)
        lookups.append(task)

    completed_tasks, _ = await task_runner.gather(
        lookups,
        timeout=max(
            (provider.query_timeout_sec for provider in search_from),
            default=QUERY_TIMEOUT_SEC,
        ),
        timeout_cb=partial(task_runner.metrics_timeout_handler, metrics_client),
    )
    suggestions = list(
        chain.from_iterable(
            # TODO: handle exceptions. `task.result()` will throw if the task was
            # completed with an exception. This is OK for now as Merino will return
            # an HTTP 500 response for unhandled exceptions, but we will want better
            # exception handling for query tasks in the future.
            task.result()
            for task in completed_tasks
        )
    )

    emit_suggestions_per_metrics(metrics_client, suggestions, search_from)

    response = SuggestResponse(
        suggestions=suggestions,
        request_id=correlation_id.get(),
        # [:CLIENT_VARIANT_MAX] filter at end to drop any trailing string beyond max_split.
        client_variants=(
            client_variants.split(",", maxsplit=CLIENT_VARIANT_MAX)[:CLIENT_VARIANT_MAX]
            if client_variants
            else []
        ),
    )

    # response headers
    response_headers = {}

    # could be specific or default
    ttl = get_ttl_for_cache_control_header_for_suggestions(search_from, suggestions)
    response_headers["Cache-control"] = f"private, max-age={ttl}"

    return ORJSONResponse(
        content=jsonable_encoder(response, exclude_none=True),
        headers=response_headers,
    )


def emit_suggestions_per_metrics(
    metrics_client: Client,
    suggestions: list[BaseSuggestion],
    searched_providers: list[BaseProvider],
) -> None:
    """Emit metrics for suggestions per request and suggestions per request by provider."""
    metrics_client.histogram("suggestions-per.request", value=len(suggestions))

    suggestion_counter = Counter(suggestion.provider for suggestion in suggestions)

    for provider in searched_providers:
        provider_name = provider.name
        suggestion_count = suggestion_counter[provider_name]
        metrics_client.histogram(
            f"suggestions-per.provider.{provider_name}",
            value=suggestion_count,
        )


def get_ttl_for_cache_control_header_for_suggestions(
    request_providers: list[BaseProvider], suggestions: list[BaseSuggestion]
) -> int:
    """Retrieve the TTL value for the Cache-Control header based on provider and suggestions
    type. Return the default suggestions response ttl sec otherwise.
    """
    match request_providers:
        case [WeatherProvider()]:
            match suggestions:
                # this case targets accuweather suggestions and pulls out the ttl and then
                # deletes the custom_details attribute to be not included in the response
                case [
                    WeatherSuggestion(
                        custom_details=CustomDetails(
                            weather=WeatherDetails(weather_report_ttl=ttl)
                        )
                    ) as suggestion
                ]:
                    delattr(suggestion, "custom_details")
                    return ttl
                case _:
                    # can add a use case for some other type of suggestion
                    return DEFAULT_CACHE_CONTROL_TTL
        case _:
            # can add a use case for some other type of provider
            return DEFAULT_CACHE_CONTROL_TTL


@router.get(
    "/providers",
    tags=["providers"],
    summary="Merino provider endpoint",
    response_model=list[ProviderResponse],
)
async def providers(
    sources: tuple[dict[str, BaseProvider], list[BaseProvider]] = Depends(get_providers),
) -> ORJSONResponse:
    """Query Merino for suggestion providers.

    This endpoint gives a list of available providers, along with their
    _availability_. It accepts GET requests and takes no parameters.

    **Returns:**
    The response will be a JSON object containing the key `providers`, which is a
    map where the keys to this map are the IDs of the provider, and the values are
    provider metadata object. Each provider metadata object will have the following
    format:

    - `id` - A string that can be used to identify this provider. This ID can be
        used for the `providers` field of the suggest API.
    - `availability` - A string describing how this provider is used in Merino. It
        will be one of:
        - `"enabled_by_default"` - This provider will be used for requests that don't
            specify providers, and it should be provided to the user as a selection that
            can be turned off.
        - `"disabled_by_default"` - This provider is not used automatically. It should
            be provided to the user as a selection that could be turned on.
        - `"hidden"` - This provider is not used automatically. It should not be
            provided to the user as an option to turn on. It may be used for debugging
            or other internal uses.
    """
    active_providers, _ = sources
    providers = [
        ProviderResponse(**{"id": id, "availability": provider.availability()})
        for id, provider in active_providers.items()
    ]
    return ORJSONResponse(content=jsonable_encoder(providers))


@router.post("/curated-recommendations", summary="Curated recommendations for New Tab")
async def curated_content(
    curated_recommendations_request: CuratedRecommendationsRequest,
    provider: CuratedRecommendationsProvider = Depends(get_corpus_api_provider),
) -> CuratedRecommendationsResponse:
    """Query Merino for curated recommendations.

    This endpoint accepts POST requests and takes parameters as a JSON body.

    **JSON body:**

    - `locale`: The Firefox installed locale, for example en, en-US, de-DE.
        See the Request body schema below for the full list of supported values.
        This will determine the language of the recommendations.
    - `region`: [Optional] The country-level region, for example US or IE (Ireland).
        This will help return more relevant recommendations. If `region` is not provided,
        then region is extracted from the `locale` parameter if it contains two parts (e.g. en-US).
    - `count`: [Optional] The maximum number of recommendations to return. Defaults to 100.
    - `topics`: [Optional] A list of preferred [topics][curated-topics-doc].
    - `feeds`: [Optional] A list of additional data feeds. Currently, accepts
       only one value: 'need_to_know'.
    - `experimentName`: [Optional] The Nimbus New Tab experiment name that the user is enrolled in.
        When an experiment _only_ requires backend changes, this allows us to run the experiments
        without waiting on the Firefox release cycle. When an experiment _does_ require changes in
        Firefox, other parameters can be changed, such as we did for topic preferences. The API
        schema does not list all New Tab experiments; only those which the backend uses to change
        its behavior. Any string or null is accepted.
    - `experimentBranch`: [Optional] The branch name of the Nimbus experiment that the user is in.

    [curated-topics-doc]: https://mozilla-hub.atlassian.net/wiki/x/LQDaMg
    """
    return await provider.fetch(curated_recommendations_request)


@functools.lru_cache(maxsize=1000)
def get_accepted_languages(languages: str | None) -> list[str]:
    """Retrieve filtered list of languages that merino accepts."""
    if languages:
        try:
            if languages == "*":
                return ["en-US"]
            result = []
            for lang in languages.split(","):
                parts = lang.strip().split(";q=")
                language = parts[0]
                quality = float(parts[1]) if len(parts) > 1 else 1.0  # Default q-value is 1.0
                result.append((language, quality))

            # Sort by quality in descending order
            result.sort(key=lambda x: x[1], reverse=True)
            return [language[0] for language in result]
        except Exception:
            return ["en-US"]
    return ["en-US"]<|MERGE_RESOLUTION|>--- conflicted
+++ resolved
@@ -189,13 +189,10 @@
             query=p.normalize_query(q),
             geolocation=request.scope[ScopeKey.GEOLOCATION],
             request_type=request_type,
-<<<<<<< HEAD
             city=city,
             country=country,
             region=region
-=======
             languages=languages,
->>>>>>> 63989954
         )
         task = metrics_client.timeit_task(p.query(srequest), f"providers.{p.name}.query")
         # `timeit_task()` doesn't support task naming, need to set the task name manually
