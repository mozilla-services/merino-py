"""Merino V1 API"""

import logging
import time
from asyncio import Task
from collections import Counter
from functools import partial
from itertools import chain
from typing import Annotated, Optional

from asgi_correlation_id.context import correlation_id
from fastapi import APIRouter, Depends, Query
from fastapi.encoders import jsonable_encoder
from fastapi.responses import JSONResponse
from starlette.requests import Request

from merino.config import settings
<<<<<<< HEAD
from merino.curated_recommendations.corpus_backends.corpus_api_backend import CorpusApiBackend
=======
>>>>>>> 49d13ca6
from merino.curated_recommendations.corpus_backends.fake_backends import (
    FakeCuratedCorpusBackend,
)
from merino.curated_recommendations.provider import (
    CuratedRecommendationsProvider,
    CuratedRecommendationsRequest,
    CuratedRecommendationsResponse,
)
from merino.metrics import Client
from merino.middleware import ScopeKey
from merino.providers import get_providers
from merino.providers.base import BaseProvider, BaseSuggestion, SuggestionRequest
from merino.providers.custom_details import CustomDetails, WeatherDetails
from merino.providers.weather.provider import Provider as WeatherProvider
from merino.providers.weather.provider import Suggestion as WeatherSuggestion
from merino.utils import task_runner
from merino.web.models_v1 import ProviderResponse, SuggestResponse

logger = logging.getLogger(__name__)
router = APIRouter()

SUGGEST_RESPONSE = {
    "suggestions": [],
    "client_variants": [],
    "server_variants": [],
    "request_id": "",
}

# Param to capture all enabled_by_default=True providers.
DEFAULT_PROVIDERS_PARAM_NAME: str = "default"

# Timeout for query tasks.
QUERY_TIMEOUT_SEC = settings.runtime.query_timeout_sec

# Default Cache-Control TTL value for /suggest endpoint responses
DEFAULT_CACHE_CONTROL_TTL: int = settings.runtime.default_suggestions_response_ttl_sec

# Client Variant Maximum - used to limit the number of
# possible client variants for experiments.
# See https://mozilla-services.github.io/merino/api.html#suggest
CLIENT_VARIANT_MAX = settings.web.api.v1.client_variant_max
QUERY_CHARACTER_MAX = settings.web.api.v1.query_character_max
CLIENT_VARIANT_CHARACTER_MAX = settings.web.api.v1.client_variant_character_max


@router.get(
    "/suggest",
    tags=["suggest"],
    summary="Merino suggest endpoint",
    response_model=SuggestResponse,
)
async def suggest(
    request: Request,
    q: str = Query(max_length=QUERY_CHARACTER_MAX),
    providers: str | None = None,
    client_variants: str | None = Query(
        default=None, max_length=CLIENT_VARIANT_CHARACTER_MAX
    ),
    sources: tuple[dict[str, BaseProvider], list[BaseProvider]] = Depends(
        get_providers
    ),
    request_type: Annotated[str | None, Query(pattern="^(location|weather)$")] = None,
) -> JSONResponse:
    """Query Merino for suggestions.

    This is the primary endpoint that consumes user input and suggests
    pages the user may want to visit. The expectation is that
    this is shown alongside other content the browser suggests
    to the user, such as bookmarks and history.

    This endpoint accepts GET requests and takes parameters as query string values
    and headers.

    **Args:**

    - `q`: The query that the user has typed. This is expected to be a partial
        input, sent as fast as once per keystroke, though a slower period may be
        appropriate for the user agent.
    - `client_variants`: [Optional] A comma-separated list of any experiments or
        rollouts that are affecting the client's Suggest experience. If Merino
        recognizes any of them it will modify its behavior accordingly.
    - `providers`: [Optional] A comma-separated list of providers to use for this
        request. See the `/providers` endpoint below for valid options. If provided,
        only suggestions from the listed providers will be returned. If not provided,
        Merino will use a built-in default set of providers. The default set of
        providers can be seen in the `/providers` endpoint. Supplying the `default`
        value to the `providers` parameter will return suggestions from the default providers.
        You can then pass other providers that are not enabled after `default`,
        allowing for customization of the suggestion request.
    - `request_type`: [Optional] For AccuWeather provider, the request type should be either a
        "location" or "weather" string. For "location" it will get location completion
        suggestion. For "weather" it will return weather suggestions. If omitted, it defaults
        to weather suggestions.

    **Headers:**

    - `Accept-Language` - The locale preferences expressed in this header in
      accordance with [RFC 2616 section 14.4][rfc-2616-14-4] will be used to
      determine suggestions. Merino maintains a list of supported locales. Merino
      will choose the locale from its list that has the highest `q` (quality) value
      in the user's `Accept-Language` header. Locales with `q=0` will not be used.

      If no locales match, Merino will not return any suggestions. If the header is
      not included or empty, Merino will default to the `en-US` locale.

      If the highest quality, compatible language produces no suggestion results,
      Merino will return an empty list instead of attempting to query other
      languages.

    - `User-Agent` - A user's device form factor, operating system, and
      browser/Firefox version are detected from the `User-Agent` header included in
      the request.

    [rfc-2616-14-4]: https://datatracker.ietf.org/doc/html/rfc2616/#section-14.4

    **Other derived inputs:**

    - Location - The IP address of the user or nearest proxy will be used to
      determine location. This location may be as granular as city level, depending
      on server configuration.

      Users that use VPN services will be identified according to the VPN exit node
      they use, allowing them to change Merino's understanding of their location.
      VPN exit nodes are often mis-identified in geolocation databases, and may
      produce unreliable results.


    **Returns:**

    The response will be a JSON object containing the following keys:
    - `client_variants` - A list of strings specified from the `client_variants`
        parameter in the request.
    - `server_variants` - A list of strings indicating the server variants.
    - `request_id` - A string identifier identifying every API request sent from Firefox.
    - `suggestions` - A list of suggestions or an empty list if nothing was found.
        Please look at the documentation for `BaseSuggestion` model for information
        about what the model contains.

    **Response Headers:**

    Responses will carry standard HTTP caching headers that indicate the validity of
    the suggestions. User agents should prefer to provide the user with cached
    results as indicated by these headers.
    """
    # Do you plan to release code behind a feature flag? Uncomment the following
    # line to get access to feature flags and then check if your feature flag is
    # enabled for this request by calling feature_flags.is_enabled("example").
    # feature_flags: FeatureFlags = request.scope[ScopeKey.FEATURE_FLAGS]
    metrics_client: Client = request.scope[ScopeKey.METRICS_CLIENT]

    active_providers, default_providers = sources
    if providers is not None:
        # Set used to filter out possible duplicate providers passed in.
        provider_names: set[str] = set(providers.split(","))
        search_from: list[BaseProvider] = [
            active_providers[p] for p in provider_names if p in active_providers
        ]
        if DEFAULT_PROVIDERS_PARAM_NAME in provider_names:
            # Search the default providers if `default` wildcard parameter passed in `providers`.
            search_from.extend(p for p in default_providers if p not in search_from)
    else:
        search_from = default_providers

    lookups: list[Task] = []
    for p in search_from:
        srequest = SuggestionRequest(
            query=p.normalize_query(q),
            geolocation=request.scope[ScopeKey.GEOLOCATION],
            request_type=request_type,
        )
        task = metrics_client.timeit_task(
            p.query(srequest), f"providers.{p.name}.query"
        )
        # `timeit_task()` doesn't support task naming, need to set the task name manually
        task.set_name(p.name)
        lookups.append(task)

    completed_tasks, _ = await task_runner.gather(
        lookups,
        timeout=max(
            (provider.query_timeout_sec for provider in search_from),
            default=QUERY_TIMEOUT_SEC,
        ),
        timeout_cb=partial(task_runner.metrics_timeout_handler, metrics_client),
    )
    suggestions = list(
        chain.from_iterable(
            # TODO: handle exceptions. `task.result()` will throw if the task was
            # completed with an exception. This is OK for now as Merino will return
            # an HTTP 500 response for unhandled exceptions, but we will want better
            # exception handling for query tasks in the future.
            task.result()
            for task in completed_tasks
        )
    )

    emit_suggestions_per_metrics(metrics_client, suggestions, search_from)

    response = SuggestResponse(
        suggestions=suggestions,
        request_id=correlation_id.get(),
        # [:CLIENT_VARIANT_MAX] filter at end to drop any trailing string beyond max_split.
        client_variants=(
            client_variants.split(",", maxsplit=CLIENT_VARIANT_MAX)[:CLIENT_VARIANT_MAX]
            if client_variants
            else []
        ),
    )

    # response headers
    response_headers = {}

    # could be specific or default
    ttl = get_ttl_for_cache_control_header_for_suggestions(search_from, suggestions)
    response_headers["Cache-control"] = f"private, max-age={ttl}"

    return JSONResponse(
        content=jsonable_encoder(response, exclude_none=True),
        headers=response_headers,
    )


def emit_suggestions_per_metrics(
    metrics_client: Client,
    suggestions: list[BaseSuggestion],
    searched_providers: list[BaseProvider],
) -> None:
    """Emit metrics for suggestions per request and suggestions per request by provider."""
    metrics_client.histogram("suggestions-per.request", value=len(suggestions))

    suggestion_counter = Counter(suggestion.provider for suggestion in suggestions)

    for provider in searched_providers:
        provider_name = provider.name
        suggestion_count = suggestion_counter[provider_name]
        metrics_client.histogram(
            f"suggestions-per.provider.{provider_name}",
            value=suggestion_count,
        )


def get_ttl_for_cache_control_header_for_suggestions(
    request_providers: list[BaseProvider], suggestions: list[BaseSuggestion]
) -> int:
    """Retrieve the TTL value for the Cache-Control header based on provider and suggestions
    type. Return the default suggestions response ttl sec otherwise.
    """
    match request_providers:
        case [WeatherProvider()]:
            match suggestions:
                # this case targets accuweather suggestions and pulls out the ttl and then
                # deletes the custom_details attribute to be not included in the response
                case [
                    WeatherSuggestion(
                        custom_details=CustomDetails(
                            weather=WeatherDetails(weather_report_ttl=ttl)
                        )
                    ) as suggestion
                ]:
                    delattr(suggestion, "custom_details")
                    return ttl
                case _:
                    # can add a use case for some other type of suggestion
                    return DEFAULT_CACHE_CONTROL_TTL
        case _:
            # can add a use case for some other type of provider
            return DEFAULT_CACHE_CONTROL_TTL


@router.get(
    "/providers",
    tags=["providers"],
    summary="Merino provider endpoint",
    response_model=list[ProviderResponse],
)
async def providers(
    sources: tuple[dict[str, BaseProvider], list[BaseProvider]] = Depends(
        get_providers
    ),
) -> JSONResponse:
    """Query Merino for suggestion providers.

    This endpoint gives a list of available providers, along with their
    _availability_. It accepts GET requests and takes no parameters.

    **Returns:**
    The response will be a JSON object containing the key `providers`, which is a
    map where the keys to this map are the IDs of the provider, and the values are
    provider metadata object. Each provider metadata object will have the following
    format:

    - `id` - A string that can be used to identify this provider. This ID can be
        used for the `providers` field of the suggest API.
    - `availability` - A string describing how this provider is used in Merino. It
        will be one of:
        - `"enabled_by_default"` - This provider will be used for requests that don't
            specify providers, and it should be provided to the user as a selection that
            can be turned off.
        - `"disabled_by_default"` - This provider is not used automatically. It should
            be provided to the user as a selection that could be turned on.
        - `"hidden"` - This provider is not used automatically. It should not be
            provided to the user as an option to turn on. It may be used for debugging
            or other internal uses.
    """
    active_providers, _ = sources
    providers = [
        ProviderResponse(**{"id": id, "availability": provider.availability()})
        for id, provider in active_providers.items()
    ]
    return JSONResponse(content=jsonable_encoder(providers))


@router.post("/curated-recommendations", summary="Curated recommendations for New Tab")
async def curated_content(
    curated_recommendations_request: CuratedRecommendationsRequest,
) -> CuratedRecommendationsResponse:
<<<<<<< HEAD
    provider = CuratedRecommendationsProvider(corpus_backend=CorpusApiBackend())
=======
    """Query Merino for curated recommendations.

    This endpoint accepts POST requests and takes parameters as a JSON body.

    **JSON body:**

    locale: Locale
    region: str | None = None
    count: int = 100
    - `locale`: The Firefox installed locale, for example en, en-US, de-DE.
        See the [Merino API docs][merino-api-docs] for the full list of supported values.
        This will determine the language of the recommendations.
    - `region`: [Optional] The country-level region, for example US or IE (Ireland).
        This will help return more relevant recommendations. If `region` is not provided,
        then region is extracted from the `locale` parameter if it contains two parts (e.g. en-US).
    - `count`: [Optional] The maximum number of recommendations to return. Defaults to 100.

    [merino-api-docs]: https://merinopy.services.mozilla.com/docs
    """
    provider = CuratedRecommendationsProvider(corpus_backend=FakeCuratedCorpusBackend())
>>>>>>> 49d13ca6
    return await provider.fetch()<|MERGE_RESOLUTION|>--- conflicted
+++ resolved
@@ -1,12 +1,11 @@
 """Merino V1 API"""
 
 import logging
-import time
 from asyncio import Task
 from collections import Counter
 from functools import partial
 from itertools import chain
-from typing import Annotated, Optional
+from typing import Annotated
 
 from asgi_correlation_id.context import correlation_id
 from fastapi import APIRouter, Depends, Query
@@ -15,10 +14,6 @@
 from starlette.requests import Request
 
 from merino.config import settings
-<<<<<<< HEAD
-from merino.curated_recommendations.corpus_backends.corpus_api_backend import CorpusApiBackend
-=======
->>>>>>> 49d13ca6
 from merino.curated_recommendations.corpus_backends.fake_backends import (
     FakeCuratedCorpusBackend,
 )
@@ -335,9 +330,6 @@
 async def curated_content(
     curated_recommendations_request: CuratedRecommendationsRequest,
 ) -> CuratedRecommendationsResponse:
-<<<<<<< HEAD
-    provider = CuratedRecommendationsProvider(corpus_backend=CorpusApiBackend())
-=======
     """Query Merino for curated recommendations.
 
     This endpoint accepts POST requests and takes parameters as a JSON body.
@@ -358,5 +350,4 @@
     [merino-api-docs]: https://merinopy.services.mozilla.com/docs
     """
     provider = CuratedRecommendationsProvider(corpus_backend=FakeCuratedCorpusBackend())
->>>>>>> 49d13ca6
     return await provider.fetch()