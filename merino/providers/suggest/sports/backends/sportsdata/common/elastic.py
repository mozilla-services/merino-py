"""Store and retrieve Sports information from ElasticSearch"""

import copy
import json
import logging
from abc import abstractmethod, ABC
from datetime import datetime, timezone
from typing import Any, Final

from dynaconf import LazySettings
from elasticsearch import (
    AsyncElasticsearch,
    BadRequestError,
    ConflictError,
    helpers,
)

from merino.configs import settings
from merino.exceptions import BackendError
from merino.providers.suggest.sports import (
    LOGGING_TAG,
)
from merino.providers.suggest.sports.backends.sportsdata.common import GameStatus
from merino.providers.suggest.sports.backends.sportsdata.common.data import (
    Sport,
)
from merino.providers.suggest.sports.backends.sportsdata.common.error import (
    SportsDataError,
)

# from merino.jobs.wikipedia_indexer.settings.v1 import EN_INDEX_SETTINGS

# the "meta" index contains general information about the sports provider. It can be used to store
# values between fetches, update intervals, etc. This is not language specific.
META_INDEX: str = "sports-meta"

EN_INDEX_SETTINGS: dict = {
    "number_of_replicas": "1",
    "refresh_interval": "-1",
    "number_of_shards": "2",
    "index.lifecycle.name": "sports-en-policy",
    "analysis": {
        "filter": {
            "stop_filter": {
                "type": "stop",
                "remove_trailing": "true",
                "stopwords": "_english_",
            },
            "token_limit": {"type": "limit", "max_token_count": "20"},
            # local_elastic does not understand.
            "lowercase": {"name": "nfkc_cf", "type": "icu_normalizer"},
            "remove_empty": {"type": "length", "min": "1"},
            # local_elastic does not understand.
            "accentfolding": {"type": "icu_folding"},
        },
        "analyzer": {
            "stop_analyzer_en": {
                "filter": [
                    "icu_normalizer",
                    "stop_filter",
                    "accentfolding",
                    "remove_empty",
                    "token_limit",
                ],
                "type": "custom",
                "tokenizer": "standard",
            },
            "plain_search_en": {
                "filter": ["remove_empty", "token_limit", "lowercase"],
                "char_filter": ["word_break_helper"],
                "type": "custom",
                "tokenizer": "whitespace",
            },
            "plain_en": {
                "filter": ["remove_empty", "token_limit", "lowercase"],
                "char_filter": ["word_break_helper"],
                "type": "custom",
                "tokenizer": "whitespace",
            },
            "stop_analyzer_search_en": {
                "filter": [
                    "icu_normalizer",
                    "accentfolding",
                    "remove_empty",
                    "token_limit",
                ],
                "type": "custom",
                "tokenizer": "standard",
            },
        },
        "char_filter": {
            "word_break_helper": {
                "type": "mapping",
                "mappings": [
                    "_=>\\u0020",
                    ",=>\\u0020",
                    '"=>\\u0020',
                    "-=>\\u0020",
                    "'=>\\u0020",
                    "\\u2019=>\\u0020",
                    "\\u02BC=>\\u0020",
                    ";=>\\u0020",
                    "\\[=>\\u0020",
                    "\\]=>\\u0020",
                    "{=>\\u0020",
                    "}=>\\u0020",
                    "\\\\=>\\u0020",
                    "\\u00a0=>\\u0020",
                    "\\u1680=>\\u0020",
                    "\\u180e=>\\u0020",
                    "\\u2000=>\\u0020",
                    "\\u2001=>\\u0020",
                    "\\u2002=>\\u0020",
                    "\\u2003=>\\u0020",
                    "\\u2004=>\\u0020",
                    "\\u2005=>\\u0020",
                    "\\u2006=>\\u0020",
                    "\\u2007=>\\u0020",
                    "\\u2008=>\\u0020",
                    "\\u2009=>\\u0020",
                    "\\u200a=>\\u0020",
                    "\\u200b=>\\u0020",
                    "\\u200c=>\\u0020",
                    "\\u200d=>\\u0020",
                    "\\u202f=>\\u0020",
                    "\\u205f=>\\u0020",
                    "\\u3000=>\\u0020",
                    "\\ufeff=>\\u0020",
                ],
            }
        },
    },
}


def get_index_settings(dsn: str = settings.providers.sports.es.dsn) -> dict[str, Any]:
    """Local installs of ElasticSearch don't support some filters. Strip those only if needed"""
    settings = EN_INDEX_SETTINGS
    if "localhost" in dsn:
        settings = copy.deepcopy(EN_INDEX_SETTINGS)
        # remove the elements that the dev es environment does not handle:
        del settings["analysis"]["filter"]["lowercase"]
        del settings["analysis"]["filter"]["accentfolding"]
        filters = settings["analysis"]["analyzer"]["stop_analyzer_en"]["filter"]
        settings["analysis"]["analyzer"]["stop_analyzer_en"]["filter"] = list(
            filter(
                lambda x: x not in ["icu_normalizer", "accentfolding"],
                filters,
            )
        )
        filters = settings["analysis"]["analyzer"]["stop_analyzer_search_en"]["filter"]
        settings["analysis"]["analyzer"]["stop_analyzer_search_en"]["filter"] = list(
            filter(
                lambda x: x not in ["icu_normalizer", "accentfolding"],
                filters,
            )
        )
    return settings


SUGGEST_ID: Final[str] = "suggest-on-title"
MAX_SUGGESTIONS: Final[int] = settings.providers.sports.max_suggestions
TIMEOUT_MS: Final[str] = f"{settings.providers.sports.es.request_timeout_ms}ms"
INDEX_SETTINGS: dict[str, Any] = {
    "en": get_index_settings(),
}


class ElasticCredentials:
    """The set of Elasticsearch credentials drawn from common locations in settings.

    Until these are centralized, the credentials are store in a number of different locations,
    based on the settings, application, and other factors. This class scans the full settings
    looking for all candidate locations.
    """

    dsn: str | None
    api_key: str | None

    def __init__(
        self,
        dsn: str | None = None,
        api_key: str | None = None,
        settings: LazySettings | None = None,
    ):
        """Scan the settings for the credentials. DO NOT RAISE AN EXCEPTION as this
        function may be called during general startup and could kill the application
        pre-maturely. Instead, make sure to call `.validate()` to ensure that the
        credentials are properly set.
        """
        logger = logging.getLogger(__name__)
        self.dsn = dsn
        self.api_key = api_key
        if not settings:
            logger.warning(f"{LOGGING_TAG} Empty settings.")
            return
        try:
            logger.info(
                f"{LOGGING_TAG} trying settings.providers.sports.es.dsn {settings.providers.sports.es.dsn[:10] or "None"}"
            )
            self.dsn = settings.providers.sports.es.dsn
        except AttributeError:
            # fail to next candidate
            pass
        if not self.dsn:
            try:
                logger.info(
                    f"{LOGGING_TAG} trying settings.providers.wikipedia.es_url {settings.providers.wikipedia.es_url[:10] or "None"}"
                )
                self.dsn = settings.providers.wikipedia.es_url
            except AttributeError:
                # fail to next candidate
                pass
        if not self.dsn:
            try:
                logger.info(
                    f"{LOGGING_TAG} trying settings.jobs.wikipedia_indexer.es_url {settings.jobs.wikipedia_indexer.es_url[:10] or "None"}"
                )
                self.dsn = settings.jobs.wikipedia_indexer.es_url
            except AttributeError:
                # remember to call `.validate()` to ensure valid
                pass
        try:
            logger.info(
                f"{LOGGING_TAG} trying settings.providers.sports.es.api_key {settings.providers.sports.es.api_key[:4] or "None"}"
            )
            self.api_key = settings.providers.sports.es.api_key
        except AttributeError:
            # fail to next candidate
            pass
        if not self.api_key:
            try:
                logger.info(
                    f"{LOGGING_TAG} trying settings.providers.wikipedia.es_api_key {settings.providers.wikipedia.es_api_key[:4] or "None"}"
                )
                self.api_key = settings.providers.wikipedia.es_api_key
            except AttributeError:
                # fail to next candidate
                pass
        if not self.api_key:
            try:
                logger.info(
                    f"{LOGGING_TAG} trying settings.jobs.wikipedia_indexer.es_api_key {settings.jobs.wikipedia_indexer.es_api_key[:4] or "None"}"
                )
                self.api_key = settings.jobs.wikipedia_indexer.es_api_key
            except AttributeError:
                # remember to call `.validate()` to ensure valid
                pass

    def validate(self) -> bool:
        """Return if the credentials were located and valid."""
        logger = logging.getLogger(__name__)
        api_key = self.api_key or "None"
        dsn = self.dsn or "None"
        logger.info(f"{LOGGING_TAG} Elastic API key: [{api_key[:4]}...] DSN:[{dsn[:10]}]")
        return (self.api_key is not None and len(self.api_key) > 0) and (
            self.dsn is not None and len(self.dsn) > 0
        )


class ElasticBackendError(BackendError):
    """General error with Elastic Search"""


class ElasticDataStore(ABC):
    """General Elastic Data Store"""

    credentials: ElasticCredentials
    client: AsyncElasticsearch | None

    def __init__(
        self,
        credentials: ElasticCredentials,
    ):
        """Create a core instance of elastic search.
        NOTE: You need to call `.startup()` BEFORE performing any
        functions with ElasticDataStore. `startup()` may raise an exception
        if the credentials are not present or if there is any other connection
        issue, so it needs to be protected by exception handling or isolated
        into provider exclusive function.
        """
        logger = logging.getLogger(__name__)
        if not credentials.dsn:
            logger.error(f"{LOGGING_TAG} Missing DSN")
        if not credentials.api_key:
            logger.error(f"{LOGGING_TAG} Missing API Key")
        self.credentials = credentials
        self.client = None

    @abstractmethod
    async def startup(self) -> None:
        """Perform start-up functions.

        This should handle the actual connection since the client
        may raise an exception!

        NOTE: The Merino elastic search account is READ_ONLY
        The Airflow elastic search is READ_WRITE.
        """
        if not self.credentials.validate():
            raise SportsDataError("Missing credentials for storage")
        if not self.client:
            self.client = AsyncElasticsearch(
                self.credentials.dsn, api_key=self.credentials.api_key
            )

    async def shutdown(self) -> None:
        """Politely close the data connection. Not strictly required, but python
        may complain.
        """
        logging.getLogger(__name__).info(f"{LOGGING_TAG} closing...")
        if self.client:
            await self.client.close()

    @abstractmethod
    def build_event_mappings(self, language_code: str) -> dict[str, Any]:
        """Construct the mappings to be used by Elastic search.
        This should be done by the package that is storing data to Elastic search.
        See: https://www.elastic.co/docs/manage-data/data-store/mapping

        A mapping is a structured dict with a format similar to:

        ```python
        return {
            # This key is the central index that the mapping will refer to.
            "event": {
                # Do not dynamically map values. Since we want to be explicit,
                # we'll turn that off, otherwise, elastic will try to figure out
                # each field's type
                "dynamic": False,
                # This is the list of field properties and their types.
                # See https://www.elastic.co/docs/manage-data/data-store/mapping/explicit-mapping
                "properties": {
                    # The serialized event data
                    "event": {"type": "keyword", "index": False},
                    "date": {"type": "integer"},
                    "sport": {"type": "keyword"},
                    "status_type": {"type": "keyword"},
                    "expiry": {"type": "integer"},
                    # This is a complex type that specifies the search analyzer from `build_indexes`
                    "terms": {
                        "type": "text",
                        "analyzer": f"plain_{language_code}",
                        "search_analyzer": f"plain_search_{language_code}",
                    },
                },
            }
        }

        """

    @abstractmethod
    async def build_indexes(self, clear: bool = False):
        """Build the local indexes required.

        The `index` contains the general settings and definitions that elastic
        will use to create the database. These _may_ be defined externally, however
        local testing or dev installs will still need this data.
        """


class SportsDataStore(ElasticDataStore):
    """Wrapper for the Elastic Search data store.

    Eventually, this should be moved into a generic `utils` directory.
    """

    platform: str
    index_map: dict[str, str]
    meta_map: str
    languages: list[str]

    def __init__(
        self,
        *,
        credentials: ElasticCredentials,
        languages: list[str],
        platform: str,
        index_map: dict[str, str],
        meta_map: str = META_INDEX,
        **kwargs,
    ) -> None:
        """Initialize a connection to ElasticSearch"""
        super().__init__(credentials=credentials)
        self.languages = languages
        self.platform = platform
        # build the index based on the platform.
        self.index_map = index_map
        self.meta_map = meta_map
        logging.getLogger(__name__).info(
            f"{LOGGING_TAG} Initialized Elastic search at {credentials.dsn}"
        )

    async def startup(self) -> None:
        """Kick start the data store for Sports"""
        await super().startup()
<<<<<<< HEAD
        # logger = logging.getLogger(__name__)
        await self.build_meta()
        await self.build_indexes()
=======
        logger = logging.getLogger(__name__)
>>>>>>> 1d330e7d

        # val = await self.query_meta("update")
        # if val is None or (float(val) or 0 < datetime.now(tz=timezone.utc).timestamp()):
        #    logger.info(f"{LOGGING_TAG} fetching data")

    # NOTE: While these work in dev, production is returning a permission
    #       error when trying to read or search the `sports_meta` table.
    #       We can mitigate some of this by relying on airflow, but this will
    #       eventually impact how often we pull data. More investigation will
    #       be needed.
    #
    #    async def query_meta(self, key: str) -> None | str:
    #        """Get value from meta table"""
    #        if not self.client:
    #            return None
    #        try:
    #            res = await self.client.search(
    #                index=self.meta_map,
    #                query={"term": {"_id": key.lower()}},
    #                # query={"term": {"key": key.lower()}},
    #                # query={"match_all": {}},
    #                source_includes=["meta_value"],
    #                size=1,
    #            )
    #            hits = res["hits"]["hits"]
    #            if not len(hits):
    #                return None
    #            return hits[0]["_source"].get("meta_value") or None
    #        except Exception as ex:
    #            logging.getLogger(__name__).error(f"{LOGGING_TAG} meta query failed: {ex}")
    #            return None
    #
    #    async def store_meta(self, key: str, value: str):
    #        """Store value into meta table"""
    #        if not self.client:
    #            return
    #        try:
    #            try:
    #                await self.client.create(
    #                    index=self.meta_map,
    #                    id=key.lower(),
    #                    document={"meta_key": key, "meta_value": value},
    #                )
    #            except ConflictError:
    #                await self.client.update(
    #                    index=self.meta_map,
    #                    id=key.lower(),
    #                    doc={"meta_key": key, "meta_value": value},
    #                )
    #        except Exception as ex:
    #            logging.getLogger(__name__).error(
    #                f"{LOGGING_TAG} Error: storing meta {key}:{value} {ex}"
    #            )
    #        await self.client.indices.refresh(index=self.meta_map)
    #
    #    async def del_meta(self, key) -> None:
    #        """Remove data from the meta table"""
    #        if not self.client:
    #            return
    #        try:
    #            await self.client.delete(index=self.meta_map, id=key.lower())
    #            await self.client.indices.refresh(index=self.meta_map)
    #        except Exception as ex:
    #            logging.getLogger(__name__).error(
    #                f"{LOGGING_TAG} Error: delete meta {key} {ex}"
    #            )

    async def build_meta(self) -> None:
        """Create the meta data index. This is a very simple
        table that stores a non-searchable value under a key.
        """
        logger = logging.getLogger(__name__)
        if not self.client:
            return
        try:
            # await self.client.indices.delete(index=self.meta_map)
            await self.client.indices.create(
                index=self.meta_map,
                settings={
                    "number_of_replicas": "1",
                    "refresh_interval": "-1",
                    "number_of_shards": "2",
                },
                mappings={
                    "dynamic": False,
                    "properties": {
                        "meta_key": {"type": "keyword", "index": True},
                        "meta_value": {"type": "keyword", "index": False},
                    },
                },
            )
            await self.client.indices.refresh(index=self.meta_map)
        except BadRequestError as ex:
            if ex.error != "resource_already_exists_exception":
                raise SportsDataError(f"Could not create {self.meta_map}") from ex
            else:
                logger.info(f"{LOGGING_TAG} {self.meta_map} already exists, skipping")

    async def build_indexes(self, clear: bool = False):
        """Build the indices here for stand-alone and testing reasons.

        NOTE: The Merino elastic search account is READ_ONLY
        The Airflow elastic search is READ_WRITE.

        Normally, these are built using terraform.
        """
        logger = logging.getLogger(__name__)
        if not self.client:
            return
        # Build the meta index
        try:
            if clear:
                await self.client.indices.delete(
                    index=self.meta_map,
                    ignore_unavailable=True,
                )
            await self.build_meta()
        except BadRequestError as ex:
            if ex.error != "resource_already_exists_exception":
                raise SportsDataError(f"Could not create {self.meta_map}") from ex
            else:
                logger.info(f"{LOGGING_TAG} {self.meta_map} already exists, skipping")

        for language_code in self.languages:
            mappings = self.build_event_mappings(language_code=language_code)
            for idx, index in self.index_map.items():
                try:
                    if clear:
                        await self.client.indices.delete(
                            index=index.format(lang=language_code),
                            ignore_unavailable=True,
                        )
                    index = index.format(lang=language_code)
                    logger.info(f"{LOGGING_TAG} Building index: {index}")
                    await self.client.indices.create(
                        index=index,
                        mappings=mappings[idx],
                        settings=INDEX_SETTINGS[language_code],
                    )
                except BadRequestError as ex:
                    if ex.error == "resource_already_exists_exception":
                        logger.info(
                            f"{LOGGING_TAG} {index.format(lang=language_code)} already exists, skipping"
                        )
                        continue
                    raise SportsDataError(f"Could not create {index}") from ex

    def build_event_mappings(self, language_code: str) -> dict[str, Any]:
        """Construct the event mappings to be used by Elastic search.
        This should be done by the package that is storing data to Elastic search.
        """
        # Note: Since "stop words" are more sport specific, filter these from
        # the "terms" field on load.
        return {
            "event": {
                "dynamic": False,
                "properties": {
                    # The serialized event data
                    "event": {"type": "keyword", "index": False},
                    "status_type": {"type": "keyword"},
                    "expiry": {"type": "integer"},
                    "sport": {"type": "keyword"},
                    "date": {"type": "integer"},
                    # The non-unique event designator "sport:home:away"
                    "event_key": {"type": "keyword"},
                    # Specify the terms
                    "terms": {
                        "type": "text",
                        "analyzer": f"plain_{language_code}",
                        "search_analyzer": f"plain_search_{language_code}",
                    },
                },
            },
        }

    async def prune(
        self,
        expiry: int | None = None,
        language_code: str = "en",
    ) -> bool:
        """Remove data that has expired."""
        utc_now = expiry or int(datetime.now(tz=timezone.utc).timestamp())
        logger = logging.getLogger(__name__)
        if not self.client:
            return False
        for index_pattern in self.index_map.values():
            index = index_pattern.format(lang=language_code)
            query = {"range": {"expiry": {"lte": utc_now}}}
            try:
                start = datetime.now()
                res = await self.client.delete_by_query(
                    index=index, query=query, timeout=TIMEOUT_MS
                )
                logger.info(
                    f"{LOGGING_TAG}⏱ sports.time.prune [{res.get("deleted")} records] in [{(datetime.now()-start).microseconds}μs]"
                )
            except ConflictError:
                # The ConflictError returns a string that is not quite JSON, so we can't
                # parse it
                logger.warning(f"{LOGGING_TAG} Encountered conflict error, ignoring for now")
                return False
        return True

    async def search_events(
        self, q: str, language_code: str, mix_sports: bool = False
    ) -> dict[str, dict]:
        """Search based on the language and platform template"""
        index_id = self.index_map["event"].format(lang=language_code)
        utc_now = int(datetime.now(tz=timezone.utc).timestamp())
        logger = logging.getLogger(__name__)
        if not self.client:
            return {}

        if mix_sports:
            logger.debug(f"{LOGGING_TAG} Mixing sports...")
        try:
            query = {
                "bool": {
                    "must": [{"match": {"terms": {"query": q, "operator": "or"}}}],
                    "must_not": [{"range": {"expiry": {"lt": utc_now}}}],
                }
            }

            logger.debug(f"{LOGGING_TAG} Searching {index_id} for `{q}`")

            res = await self.client.search(
                index=index_id,
                query=query,
                timeout=TIMEOUT_MS,
                source_includes=["event"],
            )
        except Exception as ex:
            raise BackendError(f"Elasticsearch error for {index_id}") from ex
        logger.debug(f"{LOGGING_TAG} found {res} for `{q}`")
        if res.get("hits", {}).get("total", {}).get("value", 0) > 0:
            # filter sport for prev, current, next
            filter: dict[str, dict] = {}
            for doc in res["hits"]["hits"]:
                event = json.loads((doc["_source"]["event"]))
                # Add the elastic search score as a baseline score for the return result.
                event["es_score"] = doc.get("_score", 0)
                if mix_sports:
                    sport = "all"
                else:
                    sport = event["sport"]
                if sport not in filter:
                    filter[sport] = {}

                # This may be a bit confusing.
                # There are four "status" fields.
                # `event_status`, used here, is the parsed `GameStatus` enum.
                # `status` (used internally) is the provided event's status
                # `status` (reported externally) is the string version of the `event_status`
                # `status_type` (reported externally) is the simplified type requested by the UI team.
                status = GameStatus.parse(event["status"])
                event["event_status"] = status
                # Because we may be collecting "all" sports, we want to find the most recently
                # concluded game and the next scheduled game. As for current, we just grab the last
                # "inprogress" game that is reported.
                if status.is_final():
                    if filter[sport].get("previous", {}).get("date", 0) < int(event["date"]):
                        filter[sport]["previous"] = event
                # If only show the next upcoming game.
                if status.is_scheduled():
                    now = int(datetime.now(tz=timezone.utc).timestamp())
                    if filter[sport].get("next", {}).get("date", now + 86400) < int(event["date"]):
                        filter[sport]["next"] = event
                if status.is_in_progress():
                    # remove the previous game info because we have a current one.
                    if "previous" in filter[sport]:
                        del filter[sport]["previous"]
                    filter[sport]["current"] = event
            return filter
        else:
            return {}

    async def store_events(
        self,
        sport: Sport,
        language_code: str,
    ):
        """Store the events using the calculated terms"""
        actions = []
        logger = logging.getLogger(__name__)
        if not self.client:
            return

        index = (self.index_map["event"]).format(lang=language_code)

        for event in sport.events.values():
            action = {
                "_index": index,
                "_id": event.id,
                "_source": {
                    "sport": event.sport,
                    "terms": event.terms,
                    "date": event.date,
                    "expiry": event.expiry,
                    "id": event.id,
                    "event_key": event.key(),
                    "status_type": event.status.status_type(),
                    "event": event.model_dump_json(),
                },
            }
            actions.append(action)

            try:
                start = datetime.now()
                await helpers.async_bulk(client=self.client, actions=actions, stats_only=False)
                logger.info(
                    f"{LOGGING_TAG}⏱ sports.time.load.events [{sport.name}] in [{(datetime.now() - start).microseconds}μs]"
                )
            except Exception as ex:
                raise SportsDataError(
                    f"Could not load data into elasticSearch for {sport.name}:{index} [{ex}]"
                ) from ex
        start = datetime.now()
        await self.client.indices.refresh(index=index)
        # await self.store_meta("update", str(start.timestamp()))
        logger.info(
            f"{LOGGING_TAG}⏱ sports.time.load.refresh_indexes in [{(datetime.now()-start).microseconds}μs]"
        )<|MERGE_RESOLUTION|>--- conflicted
+++ resolved
@@ -394,14 +394,7 @@
     async def startup(self) -> None:
         """Kick start the data store for Sports"""
         await super().startup()
-<<<<<<< HEAD
         # logger = logging.getLogger(__name__)
-        await self.build_meta()
-        await self.build_indexes()
-=======
-        logger = logging.getLogger(__name__)
->>>>>>> 1d330e7d
-
         # val = await self.query_meta("update")
         # if val is None or (float(val) or 0 < datetime.now(tz=timezone.utc).timestamp()):
         #    logger.info(f"{LOGGING_TAG} fetching data")
