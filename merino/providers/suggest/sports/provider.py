--- conflicted
+++ resolved
@@ -65,11 +65,7 @@
         self._name = name
         self.url = HttpUrl(IGNORED_SUGGESTION_URL)
         self._enabled_by_default = enabled_by_default
-<<<<<<< HEAD
-        self.intent_words = intent_words + TEAM_NAMES
-=======
-        self.trigger_words = trigger_words
->>>>>>> c87e485b
+        self.intent_words = intent_words
         self.score = score
 
     async def initialize(self) -> None:
@@ -121,20 +117,10 @@
         """Perform whatever steps are required to normalize the user provided query string"""
         query = super().normalize_query(query)
 
-<<<<<<< HEAD
-        # here, we test for the presence of at least one "intent word". These can be
-        # sport related words, or team names (Note, for Soccer, these can be city or locales
-        # so we may wish to not trigger on those, but rely on other words.)
+        # here, we test for the presence of at least one "intent word".
+        # See merino.providers.suggest.sports.DEFAULT_INTENT_WORDS
         #
-        # We don't want to just filter the query based on those words, because the query
-        # may contain searchable terms that are not query words.
         if any(map(lambda w: w.lower() in self.intent_words, query.split())):
-=======
-        # here, we test for the presence of at least one "trigger word".
-        # See merino.providers.suggest.sports.DEFAULT_TRIGGER_WORDS
-        #
-        if any(map(lambda w: w.lower() in self.trigger_words, query.split())):
->>>>>>> c87e485b
             return query
         return ""
 
