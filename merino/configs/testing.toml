--- conflicted
+++ resolved
@@ -47,12 +47,8 @@
 
 [testing.remote_settings]
 # MERINO_REMOTE_SETTINGS__FORM_FACTORS
-<<<<<<< HEAD
 form_factors = ["desktop", "phone"]
-=======
-form_factors = ["desktop", "phone",]
-countries = ["US", "DE",]
->>>>>>> 00722153
+countries = ["US", "DE"]
 
 [testing.providers.accuweather]
 enabled_by_default = false
