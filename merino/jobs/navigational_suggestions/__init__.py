"""CLI commands for the navigational_suggestions module"""
import json
import logging

import typer

from merino.config import settings as config
from merino.jobs.navigational_suggestions.domain_data_downloader import (
    DomainDataDownloader,
)
from merino.jobs.navigational_suggestions.domain_metadata_extractor import (
    DomainMetadataExtractor,
)
from merino.jobs.navigational_suggestions.domain_metadata_uploader import (
    DomainMetadataUploader,
)

logger = logging.getLogger(__name__)

job_settings = config.jobs.navigational_suggestions

# Options
source_gcp_project_option = typer.Option(
    job_settings.source_gcp_project,
    "--src-gcp-project",
    help="GCP project to use for downloading the domain data",
)

destination_gcp_project_option = typer.Option(
    job_settings.destination_gcp_project,
    "--dst-gcp-project",
    help="GCP project to use to store the domain metadata on GCS for navigational suggestions",
)

destination_gcs_bucket_option = typer.Option(
    job_settings.destination_gcs_bucket,
    "--dst-gcs-bucket",
    help="GCS bucket where the domain metadata for navigational suggestions will be stored",
)

destination_gcs_cdn_hostname_option = typer.Option(
    job_settings.destination_cdn_hostname,
    "--dst-cdn-hostname",
    help="GCS cdn hostname where the domain metadata for navigational suggestions will be stored",
)

force_upload_option = typer.Option(
    job_settings.force_upload,
    "--force-upload",
    help="Upload the domain metadata to GCS bucket even if it already exists there",
)

write_xcom_option = typer.Option(
    False,
    "--write-xcom",
    help="Write job results to Airflow XCom File",
)

min_favicon_width_option = typer.Option(
    job_settings.min_favicon_width,
    "--min-favicon-width",
    help="Minimum width of the domain favicon required for it to be a part of domain metadata",
)

navigational_suggestions_cmd = typer.Typer(
    name="navigational-suggestions",
    help="Command for preparing top domain metadata for navigational suggestions",
)


def _construct_top_picks(
    domain_data: list[dict],
    favicons: list[str],
    urls_and_titles: list[dict],
    second_level_domains: list[str],
) -> str:
    result = []
    for index, domain in enumerate(domain_data):
        result.append(
            {
                "rank": domain["rank"],
                "domain": second_level_domains[index],
                "categories": domain["categories"],
                **urls_and_titles[index],
                "icon": favicons[index],
            }
        )
    top_picks = {"domains": result}
    return json.dumps(top_picks, indent=4)


def _write_xcom_file(xcom_data: dict):
    with open("/airflow/xcom/return.json", "w") as file:
        json.dump(xcom_data, file)


@navigational_suggestions_cmd.command()
def prepare_domain_metadata(
    source_gcp_project: str = source_gcp_project_option,
    destination_gcp_project: str = destination_gcp_project_option,
    destination_gcs_bucket: str = destination_gcs_bucket_option,
    destination_cdn_hostname: str = destination_gcs_cdn_hostname_option,
    force_upload: bool = force_upload_option,
<<<<<<< HEAD
    write_xcom: bool = write_xcom_option,
=======
    min_favicon_width: int = min_favicon_width_option,
>>>>>>> 42532d65
):
    """Prepare domain metadata for navigational suggestions"""
    # download top domains data
    domain_data_downloader = DomainDataDownloader(source_gcp_project)
    domain_data = domain_data_downloader.download_data()
    logger.info("domain data download complete")

    # extract domain metadata of top domains
    domain_metadata_extractor = DomainMetadataExtractor()
    favicons = domain_metadata_extractor.get_favicons(domain_data, min_favicon_width)
    urls_and_titles = domain_metadata_extractor.get_urls_and_titles(domain_data)
    second_level_domains = domain_metadata_extractor.get_second_level_domains(
        domain_data
    )
    logger.info("domain metadata extraction complete")

    # upload favicons and get their public urls
    domain_metadata_uploader = DomainMetadataUploader(
        destination_gcp_project,
        destination_gcs_bucket,
        destination_cdn_hostname,
        force_upload,
    )
    uploaded_favicons = domain_metadata_uploader.upload_favicons(favicons)
    logger.info("domain favicons uploaded to gcs")

    # construct top pick contents and upload it to gcs
    top_picks = _construct_top_picks(
        domain_data, uploaded_favicons, urls_and_titles, second_level_domains
    )
    top_pick_blob = domain_metadata_uploader.upload_top_picks(top_picks)
    logger.info(
        "top pick contents uploaded to gcs",
        extra={"public_url": top_pick_blob.public_url},
    )
    if write_xcom is True:
        _write_xcom_file({"top_pick_url": top_pick_blob.public_url})<|MERGE_RESOLUTION|>--- conflicted
+++ resolved
@@ -101,11 +101,8 @@
     destination_gcs_bucket: str = destination_gcs_bucket_option,
     destination_cdn_hostname: str = destination_gcs_cdn_hostname_option,
     force_upload: bool = force_upload_option,
-<<<<<<< HEAD
     write_xcom: bool = write_xcom_option,
-=======
     min_favicon_width: int = min_favicon_width_option,
->>>>>>> 42532d65
 ):
     """Prepare domain metadata for navigational suggestions"""
     # download top domains data
